from datetime import timedelta
from rest_framework import serializers

from agir.front.serializer_utils import MediaURLField, RoutesField
from agir.lib.serializers import (
    LocationSerializer,
    ContactMixinSerializer,
    NestedLocationSerializer,
    NestedContactSerializer,
    FlexibleFieldsMixin,
    CurrentPersonDefault,
)
from . import models
<<<<<<< HEAD
from .actions.legal import needs_approval
from .models import OrganizerConfig, RSVP, Event, EventSubtype
from .tasks import (
    send_event_creation_notification,
    send_secretariat_notification,
    geocode_event,
)
from ..groups.tasks import notify_new_group_event
from ..groups.serializers import SupportGroupSerializer, SupportGroupDetailSerializer
from ..groups.models import Membership, SupportGroup


class EventSubtypeSerializer(serializers.ModelSerializer):
    iconName = serializers.CharField(source="icon_name")
=======
from .models import OrganizerConfig, RSVP
from ..groups.serializers import SupportGroupSerializer
from ..lib.utils import admin_url


class EventSubtypeSerializer(serializers.ModelSerializer):
    iconName = serializers.SerializerMethodField()
    icon = serializers.SerializerMethodField()
    color = serializers.SerializerMethodField()

    def get_iconName(self, obj):
        return obj.icon_name or obj.TYPES_PARAMETERS[obj.type]["icon_name"]

    def get_color(self, obj):
        return obj.color or obj.TYPES_PARAMETERS[obj.type]["color"]

    def get_icon(self, obj):
        if obj.icon:
            return {
                "iconUrl": obj.icon.url,
                "iconAnchor": [obj.icon_anchor_x or 0, obj.icon_anchor_y or 0],
                "popupAnchor": obj.popup_anchor_y,
            }
>>>>>>> c0aa20b1

    class Meta:
        model = models.EventSubtype
        fields = (
            "id",
            "label",
            "description",
            "color",
            "icon",
            "iconName",
            "type",
        )


EVENT_ROUTES = {
    "details": "view_event",
    "map": "carte:single_event_map",
    "rsvp": "rsvp_event",
    "cancel": "quit_event",
    "manage": "manage_event",
    "calendarExport": "ics_event",
    "compteRendu": "edit_event_report",
    "addPhoto": "upload_event_image",
    "edit": "edit_event",
}


class EventOptionsSerializer(serializers.Serializer):
    price = serializers.SerializerMethodField()

    def get_price(self, obj):
        return obj.get_price_display()


class EventListSerializer(serializers.ListSerializer):
    def get_groups(self, obj):
        return SupportGroupSerializer(
            obj.organizers_groups.distinct(),
            context=self.context,
            many=True,
            fields=["name", "isMember"],
        ).data


class EventSerializer(FlexibleFieldsMixin, serializers.Serializer):
    EVENT_CARD_FIELDS = [
        "id",
        "name",
        "startTime",
        "endTime",
        # "participantCount",
        "illustration",
        "schedule",
        "location",
        "rsvp",
        "routes",
        "subtype",
    ]

    id = serializers.UUIDField()
    url = serializers.HyperlinkedIdentityField(view_name="view_event")
    name = serializers.CharField()
    hasSubscriptionForm = serializers.SerializerMethodField()

    description = serializers.CharField(source="html_description")
    compteRendu = serializers.CharField(source="report_content")
    compteRenduPhotos = serializers.SerializerMethodField()
    illustration = MediaURLField(source="image")

    startTime = serializers.DateTimeField(source="start_time")
    endTime = serializers.DateTimeField(source="end_time")

    location = LocationSerializer(source="*")

    isOrganizer = serializers.SerializerMethodField()
    rsvp = serializers.SerializerMethodField()
    # participantCount = serializers.IntegerField(source="participants")

    options = EventOptionsSerializer(source="*")

    routes = RoutesField(routes=EVENT_ROUTES)

    groups = serializers.SerializerMethodField()

    contact = ContactMixinSerializer(source="*")

    distance = serializers.SerializerMethodField()

    is2022 = serializers.SerializerMethodField()

    forUsers = serializers.CharField(source="for_users")

    hasRightSubscription = serializers.SerializerMethodField()

    subtype = EventSubtypeSerializer()

    def to_representation(self, instance):
        user = self.context["request"].user

        if user.is_authenticated and user.person:
            # this allow prefetching by queryset annotation for performances
            if not hasattr(instance, "_pf_person_organizer_configs"):
                self.organizer_config = OrganizerConfig.objects.filter(
                    event=instance, person=user.person
                ).first()
            else:
                self.organizer_config = (
                    instance._pf_person_organizer_configs[0]
                    if len(instance._pf_person_organizer_configs)
                    else None
                )
            if not hasattr(instance, "_pf_person_rsvps"):
                self.rsvp = RSVP.objects.filter(
                    event=instance, person=user.person
                ).first()
            else:
                self.rsvp = (
                    instance._pf_person_rsvps[0]
                    if len(instance._pf_person_rsvps)
                    else None
                )
        else:
            self.organizer_config = self.rsvp = None

        return super().to_representation(instance)

    def get_hasSubscriptionForm(self, obj):
        return bool(obj.subscription_form_id)

    def get_isOrganizer(self, obj):
        return bool(self.organizer_config)

    def get_rsvp(self, obj):
        return self.rsvp and self.rsvp.status

    def get_hasRightSubscription(self, obj):
        user = self.context["request"].user
        if hasattr(user, "person"):
            return obj.can_rsvp(user.person)
        return None

    def get_compteRenduPhotos(self, obj):
        return [
            {
                "image": instance.image.url,
                "thumbnail": instance.image.thumbnail.url,
                "legend": instance.legend,
            }
            for instance in obj.images.all()
        ]

    def get_routes(self, obj):
        routes = {}
        user = self.context["request"].user

        if user.is_staff and user.has_perm("events.change_event"):
            routes["admin"] = admin_url("events_event_change", args=[obj.pk])

        if obj.facebook:
            routes["facebook"] = f"https://www.facebook.com/events/{obj.facebook}"

        routes["googleExport"] = obj.get_google_calendar_url()

        return routes

    def get_distance(self, obj):
        if hasattr(obj, "distance") and obj.distance is not None:
            return obj.distance.m

    def get_is2022(self, obj):
        return obj.is_2022

    def get_groups(self, obj):
        return SupportGroupSerializer(
            obj.organizers_groups.distinct(),
            context=self.context,
            many=True,
            fields=[
                "id",
                "name",
                "description",
                "eventCount",
                "membersCount",
                "isMember",
                "isManager",
                "typeLabel",
                "labels",
                "routes",
                "is2022",
            ],
        ).data

    class Meta:
        list_serializer_class = EventListSerializer


class EventCreateOptionsSerializer(FlexibleFieldsMixin, serializers.Serializer):
    organizerGroup = serializers.SerializerMethodField()
    forUsers = serializers.SerializerMethodField()
    subtype = serializers.SerializerMethodField()
    defaultContact = serializers.SerializerMethodField()

    def to_representation(self, instance):
        user = self.context["request"].user
        self.person = None
        if not user.is_anonymous and user.person:
            self.person = user.person
        return super().to_representation(instance)

    def get_organizerGroup(self, request):
        return SupportGroupDetailSerializer(
            SupportGroup.objects.filter(
                memberships__person=self.person,
                memberships__membership_type__gte=Membership.MEMBERSHIP_TYPE_MANAGER,
            ).active(),
            context=self.context,
            many=True,
            fields=["id", "name", "is2022", "contact", "location"],
        ).data

    def get_subtype(self, request):
        return EventSubtypeSerializer(
            EventSubtype.objects.filter(
                visibility=EventSubtype.VISIBILITY_ALL
            ).distinct(),
            context=self.context,
            many=True,
        ).data

    def get_forUsers(self, request):
        if self.person and self.person.is_2022 and not self.person.is_insoumise:
            return [Event.FOR_USERS_2022]

        if self.person and not self.person.is_2022 and self.person.is_insoumise:
            return [Event.FOR_USERS_INSOUMIS]

        return [Event.FOR_USERS_2022, Event.FOR_USERS_INSOUMIS]

    def get_defaultContact(self, request):
        contact = {
            "hidePhone": False,
        }
        if self.person and self.person.display_name:
            contact["name"] = self.person.display_name
        if self.person and self.person.contact_phone:
            contact["phone"] = str(self.person.contact_phone)
        if self.person and self.person.email:
            contact["email"] = self.person.email
        return contact


class EventOrganizerGroupField(serializers.RelatedField):
    queryset = SupportGroup.objects.all()

    def to_representation(self, obj):
        if obj is None:
            return None
        return SupportGroupSerializer(
            obj,
            context=self.context,
            fields=["id", "name", "is2022", "contact", "location"],
        ).data

    def to_internal_value(self, pk):
        if pk is None:
            return None
        return self.queryset.model.objects.get(pk=pk)


class CreateEventSerializer(serializers.Serializer):
    id = serializers.UUIDField(read_only=True)
    url = serializers.HyperlinkedIdentityField(
        read_only=True, view_name="api_event_view"
    )

    name = serializers.CharField(max_length=100, min_length=3)
    startTime = serializers.DateTimeField(source="start_time")
    endTime = serializers.DateTimeField(source="end_time")
    contact = NestedContactSerializer(source="*")
    location = NestedLocationSerializer(source="*")
    forUsers = serializers.CharField(source="for_users", required=True)
    subtype = serializers.PrimaryKeyRelatedField(
        queryset=EventSubtype.objects.filter(visibility=EventSubtype.VISIBILITY_ALL),
    )
    organizerGroup = EventOrganizerGroupField(
        write_only=True, required=False, allow_null=True
    )
    organizerPerson = serializers.HiddenField(
        default=CurrentPersonDefault(), write_only=True,
    )

    class Meta:
        model = Event

    def validate(self, data):
        if data.get("organizerGroup") and data["organizerGroup"] is not None:
            if (
                not data["organizerPerson"] in data["organizerGroup"].referents
                and not data["organizerPerson"] in data["organizerGroup"].managers
            ):
                raise serializers.ValidationError(
                    {
                        "organizerGroup": "Veuillez choisir un groupe dont vous êtes animateur·ice"
                    }
                )

        if (
            data.get("end_time")
            and data.get("start_time")
            and data["end_time"] - data["start_time"] > timedelta(days=7)
        ):
            raise serializers.ValidationError(
                {"endTime": "Votre événement doit durer moins d’une semaine"}
            )

        data["organizer_group"] = data.pop("organizerGroup")
        data["organizer_person"] = data.pop("organizerPerson")

        return data

    def schedule_tasks(self, event, data):
        organizer_config = OrganizerConfig.objects.filter(event=event).first()
        # Send the confirmation notification and geolocate the event
        send_event_creation_notification.delay(organizer_config.pk)
        geocode_event.delay(event.pk)
        if event.visibility == Event.VISIBILITY_ORGANIZER:
            send_secretariat_notification.delay(
                organizer_config.event.pk, organizer_config.person.pk, complete=False,
            )
        # Also notify members if it is organized by a group
        if data["organizer_group"]:
            notify_new_group_event.delay(data["organizer_group"].pk, event.pk)

    def create(self, validated_data):
        event = Event.objects.create(**validated_data)
        self.schedule_tasks(event, validated_data)
        return event<|MERGE_RESOLUTION|>--- conflicted
+++ resolved
@@ -1,4 +1,5 @@
 from datetime import timedelta
+
 from rest_framework import serializers
 
 from agir.front.serializer_utils import MediaURLField, RoutesField
@@ -11,24 +12,17 @@
     CurrentPersonDefault,
 )
 from . import models
-<<<<<<< HEAD
-from .actions.legal import needs_approval
-from .models import OrganizerConfig, RSVP, Event, EventSubtype
+from .models import Event, EventSubtype
+from .models import OrganizerConfig, RSVP
 from .tasks import (
     send_event_creation_notification,
     send_secretariat_notification,
     geocode_event,
 )
+from ..groups.models import Membership, SupportGroup
+from ..groups.serializers import SupportGroupDetailSerializer
+from ..groups.serializers import SupportGroupSerializer
 from ..groups.tasks import notify_new_group_event
-from ..groups.serializers import SupportGroupSerializer, SupportGroupDetailSerializer
-from ..groups.models import Membership, SupportGroup
-
-
-class EventSubtypeSerializer(serializers.ModelSerializer):
-    iconName = serializers.CharField(source="icon_name")
-=======
-from .models import OrganizerConfig, RSVP
-from ..groups.serializers import SupportGroupSerializer
 from ..lib.utils import admin_url
 
 
@@ -50,7 +44,8 @@
                 "iconAnchor": [obj.icon_anchor_x or 0, obj.icon_anchor_y or 0],
                 "popupAnchor": obj.popup_anchor_y,
             }
->>>>>>> c0aa20b1
+
+    iconName = serializers.CharField(source="icon_name")
 
     class Meta:
         model = models.EventSubtype
