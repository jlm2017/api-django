import { DateTime, Interval } from "luxon";
import PropTypes from "prop-types";
import React from "react";
import styled from "styled-components";

import style from "@agir/front/genericComponents/_variables.scss";

import { Row } from "@agir/donations/donationForm/AllocationsWidget/Styles";
import { Column } from "@agir/front/genericComponents/grid";
import Card from "@agir/front/genericComponents/Card";
import { LayoutTitle } from "@agir/front/dashboardComponents/Layout";
import Button from "@agir/front/genericComponents/Button";
import EventCard from "@agir/front/genericComponents/EventCard";

import { useSelector } from "@agir/front/globalContext/GlobalContext";
import {
  getRoutes,
  getUser,
  getIs2022,
} from "@agir/front/globalContext/reducers";

import { dateFromISOString, displayHumanDay } from "@agir/lib/utils/time";
import FilterTabs from "@agir/front/genericComponents/FilterTabs";
import Onboarding from "@agir/front/genericComponents/Onboarding";
import useSWR from "swr";

const TopBar = styled.div`
  display: flex;
  flex-flow: row wrap;
  justify-content: space-between;
  margin: 0 0 25px;

  @media (max-width: ${style.collapse}px) {
    margin: 0 0 2rem;
  }

  & > ${LayoutTitle} {
    margin: 0;

    @media (max-width: ${style.collapse}px) {
      flex: 0 0 100%;
      margin-bottom: 1rem;
    }
  }

  & > div {
    display: flex;
    flex-direction: row-reverse;
    align-items: center;

    @media only screen and (max-width: ${style.collapse}px) {
      flex-direction: row;
      margin-left: 1.5rem;
      margin-right: 1.5rem;
    }
  }

  & ${Button} + ${Button} {
    @media only screen and (min-width: ${style.collapse}px) {
      margin-right: 0.5rem;
    }
    @media only screen and (max-width: ${style.collapse}px) {
      margin-left: 0.5rem;
    }
  }
`;

const Day = styled.h3`
  color: ${style.black500};
  text-transform: uppercase;
  font-size: 14px;
  margin-top: 24px;
`;

const EmptyAgenda = styled.div`
  & p {
    strong {
      color: ${style.black1000};
    }
    a {
      font-weight: bold;
      cursor: pointer;
    }
  }
`;

const StyledAgenda = styled.div`
  & header {
    margin-bottom: 0;
  }

  & h2 {
    font-size: 18px;
    font-weight: 500;
  }

  & h2,
  & ${Day}, & ${EmptyAgenda} {
    margin: 2rem 0 1rem;

    @media (max-width: ${style.collapse}px) {
      margin: 2rem 25px 1rem;
    }
  }

  & ${Card} {
    padding-left: 1.5rem;
    padding-right: 1.5rem;
  }

  & ${Card} + ${Card} {
    margin-top: 1rem;
  }
`;

const otherEventConfig = {
  NEAR_TYPE: {
    label: "À proximité",
    allowEmpty: true,
    filter: (events) =>
      events.filter(
        (event) =>
          event.distance &&
          event.distance < 100 * 1000 &&
          !event.rsvp &&
          dateFromISOString(event.endTime) > DateTime.local()
      ),
  },
  GROUPS_TYPE: {
    label: "Dans mes groupes",
    allowEmpty: (user) => Array.isArray(user.groups) && user.groups.length > 0,
    filter: (events) =>
      events.filter(
        (event) =>
          Array.isArray(event.groups) &&
          dateFromISOString(event.endTime) > DateTime.local() &&
          event.groups.some((group) => !!group.isMember)
      ),
  },
  PAST_TYPE: {
    label: "Passés",
    allowEmpty: false,
    filter: (events) =>
      events
        .filter((event) => dateFromISOString(event.endTime) < DateTime.local())
        .reverse(),
  },
  ORGANIZED_TYPE: {
    label: "Organisés",
    allowEmpty: false,
    filter: (events) => events.filter((event) => event.isOrganizer).reverse(),
  },
};

const SuggestionsEvents = ({ suggestions }) => {
  const routes = useSelector(getRoutes);
  const user = useSelector(getUser);

  const events = React.useMemo(
    () =>
      suggestions.map((event) => ({
        ...event,
        schedule: Interval.fromDateTimes(
          dateFromISOString(event.startTime),
          dateFromISOString(event.endTime)
        ),
      })),
    [suggestions]
  );
  const byType = React.useMemo(
    () =>
      Object.entries(otherEventConfig).reduce(
        (result, [typeKey, typeConfig]) => ({
          ...result,
          [typeKey]: typeConfig.filter(events),
        }),
        {}
      ),
    [events]
  );
  const types = React.useMemo(
    () =>
      Object.keys(byType).filter((type) => {
        if (byType[type].length > 0) {
          return true;
        }
        if (typeof otherEventConfig[type].allowEmpty === "function") {
          return otherEventConfig[type].allowEmpty(user);
        }
        return otherEventConfig[type].allowEmpty;
      }),
    [byType, user]
  );
  const tabs = React.useMemo(
    () => types.map((type) => otherEventConfig[type].label),
    [types]
  );

  const [activeType, setActiveType] = React.useState(types[0]);
  const updateFilter = React.useCallback(
    (i) => {
      setActiveType(types[i] || types[0]);
    },
    [types]
  );

  const activeTypeEvents = React.useMemo(
    () =>
      Object.entries(
        byType[activeType]
          ? byType[activeType].reduce((days, event) => {
              const day = displayHumanDay(dateFromISOString(event.startTime));
              (days[day] = days[day] || []).push(event);
              return days;
            }, {})
          : {}
      ),
    [byType, activeType]
  );

  return (
    <>
      <FilterTabs tabs={tabs} onTabChange={updateFilter} />
      {activeTypeEvents.length === 0 ? (
        <EmptyAgenda>
          {activeType === "NEAR_TYPE" && routes.personalInformation ? (
            <p>
              Zut ! Il n'y a pas d'événement prévu à proximité ?{" "}
              <a href={routes.personalInformation}>
                Vérifiez votre adresse et code postal
              </a>
              .
            </p>
          ) : (
            <p>
              Pas d'événement prévu dans votre ville ?{" "}
              <a href={routes.createEvent}>Commencez par en créer un</a>.
            </p>
          )}
        </EmptyAgenda>
      ) : (
        activeTypeEvents.map(([date, events]) => (
          <div key={date}>
            <Day>{date}</Day>
            {events.map((event) => (
              <EventCard key={event.id} {...event} />
            ))}
          </div>
        ))
      )}
    </>
  );
};

SuggestionsEvents.propTypes = {
  suggestions: PropTypes.arrayOf(PropTypes.object),
};

const Agenda = () => {
  const routes = useSelector(getRoutes);
  const is2022 = useSelector(getIs2022);

  const { data: rsvped } = useSWR("/api/evenements/rsvped");
  const { data: suggestions } = useSWR("/api/evenements/suggestions");

  const rsvpedEvents = React.useMemo(
    () =>
<<<<<<< HEAD
      Array.isArray(rsvped)
        ? rsvped.map((event) => ({
            ...event,
            schedule: Interval.fromDateTimes(
              DateTime.fromISO(event.startTime).setLocale("fr"),
              DateTime.fromISO(event.endTime).setLocale("fr")
            ),
          }))
        : [],
=======
      rsvped &&
      rsvped.map((event) => ({
        ...event,
        schedule: Interval.fromDateTimes(
          DateTime.fromISO(event.startTime).setLocale("fr"),
          DateTime.fromISO(event.endTime).setLocale("fr")
        ),
      })),
>>>>>>> e1304dc3
    [rsvped]
  );

  const otherEvents = React.useMemo(
    () => (Array.isArray(others) ? others : []),
    [others]
  );

  return (
    <StyledAgenda>
      <header>
        <TopBar>
          <LayoutTitle>Événements</LayoutTitle>
          <div>
            {routes.createEvent ? (
              <Button
                small
                as="Link"
                color="secondary"
                route="createEvent"
                icon="plus"
              >
                Créer un événement
              </Button>
            ) : null}
            {routes.eventMapPage ? (
              <Button small as="Link" route="eventMapPage" icon="map">
                Carte
              </Button>
            ) : null}
          </div>
        </TopBar>
      </header>
<<<<<<< HEAD
      {rsvpedEvents.length > 0 || otherEvents.length > 0 ? (
=======
      {(rsvpedEvents && rsvpedEvents.length > 0) ||
      (suggestions && suggestions.length > 0) ? (
>>>>>>> e1304dc3
        <Row style={{ marginBottom: "4rem" }}>
          <Column grow>
            {rsvpedEvents && rsvpedEvents.length > 0 && (
              <>
                <h2 style={{ marginTop: 0 }}>Mes événements</h2>
                {rsvpedEvents.map((event) => (
                  <EventCard key={event.id} {...event} />
                ))}
                <h2>Autres événements près de chez moi</h2>
              </>
            )}
<<<<<<< HEAD
            {otherEvents.length > 0 ? <OtherEvents others={others} /> : null}
=======
            {suggestions && suggestions.length > 0 ? (
              <SuggestionsEvents suggestions={suggestions} />
            ) : null}
>>>>>>> e1304dc3
          </Column>
        </Row>
      ) : null}
      <Row>
        <Column grow>
          <Onboarding
            type={is2022 ? "group__nsp" : "group__action"}
            routes={routes}
          />
        </Column>
      </Row>
      <Row style={{ marginTop: "4rem" }}>
        <Column grow>
          <Onboarding type="event" routes={routes} />
        </Column>
      </Row>
    </StyledAgenda>
  );
};
export default Agenda;

Agenda.propTypes = {
  rsvped: PropTypes.arrayOf(
    PropTypes.shape({
      id: PropTypes.string,
      startTime: PropTypes.string,
      endTime: PropTypes.string,
    })
  ),
  suggestions: PropTypes.arrayOf(
    PropTypes.shape({
      id: PropTypes.string,
      startTime: PropTypes.string,
      endTime: PropTypes.string,
    })
  ),
};<|MERGE_RESOLUTION|>--- conflicted
+++ resolved
@@ -265,17 +265,6 @@
 
   const rsvpedEvents = React.useMemo(
     () =>
-<<<<<<< HEAD
-      Array.isArray(rsvped)
-        ? rsvped.map((event) => ({
-            ...event,
-            schedule: Interval.fromDateTimes(
-              DateTime.fromISO(event.startTime).setLocale("fr"),
-              DateTime.fromISO(event.endTime).setLocale("fr")
-            ),
-          }))
-        : [],
-=======
       rsvped &&
       rsvped.map((event) => ({
         ...event,
@@ -284,13 +273,7 @@
           DateTime.fromISO(event.endTime).setLocale("fr")
         ),
       })),
->>>>>>> e1304dc3
     [rsvped]
-  );
-
-  const otherEvents = React.useMemo(
-    () => (Array.isArray(others) ? others : []),
-    [others]
   );
 
   return (
@@ -318,12 +301,8 @@
           </div>
         </TopBar>
       </header>
-<<<<<<< HEAD
-      {rsvpedEvents.length > 0 || otherEvents.length > 0 ? (
-=======
       {(rsvpedEvents && rsvpedEvents.length > 0) ||
       (suggestions && suggestions.length > 0) ? (
->>>>>>> e1304dc3
         <Row style={{ marginBottom: "4rem" }}>
           <Column grow>
             {rsvpedEvents && rsvpedEvents.length > 0 && (
@@ -335,13 +314,9 @@
                 <h2>Autres événements près de chez moi</h2>
               </>
             )}
-<<<<<<< HEAD
-            {otherEvents.length > 0 ? <OtherEvents others={others} /> : null}
-=======
             {suggestions && suggestions.length > 0 ? (
               <SuggestionsEvents suggestions={suggestions} />
             ) : null}
->>>>>>> e1304dc3
           </Column>
         </Row>
       ) : null}
