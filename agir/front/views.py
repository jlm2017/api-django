--- conflicted
+++ resolved
@@ -7,19 +7,17 @@
 from agir.authentication.view_mixins import SoftLoginRequiredMixin
 from agir.events.models import Event
 from agir.groups.models import SupportGroup
+from agir.groups.serializers import SupportGroupSerializer
 from agir.lib.http import add_query_params_to_url
-<<<<<<< HEAD
 from agir.lib.tasks import geocode_person
 from .view_mixins import (
     ReactListView,
     ReactSerializerBaseView,
     ReactBaseView,
     ReactSingleObjectView,
+    ObjectOpengraphMixin,
 )
-=======
-from .view_mixins import ReactBaseView, ObjectOpengraphMixin
 from ..events.views.event_views import EventDetailMixin
->>>>>>> e1304dc3
 from ..lib.utils import generate_token_params
 
 
@@ -136,134 +134,12 @@
         }
 
 
-<<<<<<< HEAD
-class AgendaView(SoftLoginRequiredMixin, ReactSerializerBaseView):
-    bundle_name = "front/app"
-    serializer_class = EventSerializer
-
-    def get(self, request, *args, **kwargs):
-        person = request.user.person
-
-        if person.coordinates_type is None:
-            geocode_person.delay(person.pk)
-
-        return super().get(request, *args, **kwargs)
-
-    def get_export_data(self):
-        person = self.request.user.person
-        queryset = Event.objects.with_serializer_prefetch(person)
-        if person.is_2022_only:
-            queryset = queryset.is_2022()
-
-        rsvped_events = (
-            queryset.upcoming()
-            .filter(Q(attendees=person) | Q(organizers=person))
-            .order_by("start_time", "end_time")
-        ).distinct()
-
-        groups_events = (
-            queryset.upcoming()
-            .filter(organizers_groups__in=person.supportgroups.all())
-            .distinct()
-        )
-
-        organized_events = (
-            queryset.past()
-            .filter(organizers=person)
-            .distinct()
-            .order_by("-start_time")[:10]
-        )
-
-        past_events = (
-            queryset.past()
-            .filter(
-                Q(rsvps__person=person)
-                | Q(organizers_groups__in=person.supportgroups.all())
-            )
-            .distinct()
-            .order_by("-start_time")[:10]
-        )
-=======
 class AgendaView(SoftLoginRequiredMixin, ReactBaseView):
-    bundle_name = "events/agendaPage"
->>>>>>> e1304dc3
-
-
-<<<<<<< HEAD
-            other_events = (
-                queryset.filter(
-                    pk__in=[e.pk for e in near_events] + [e.pk for e in other_events]
-                )
-                .annotate(distance=Distance("coordinates", person.coordinates))
-                .order_by("start_time")
-                .distinct()
-            )
-        else:
-            other_events = other_events.order_by("start_time")
-
-        fields = [
-            "id",
-            "name",
-            "participantCount",
-            "illustration",
-            "hasSubscriptionForm",
-            "startTime",
-            "endTime",
-            "location",
-            "isOrganizer",
-            "rsvp",
-            "canRSVP",
-            "is2022",
-            "routes",
-            "groups",
-            "distance",
-            "compteRendu",
-        ]
-
-        return {
-            "rsvped": self.serializer_class(
-                instance=rsvped_events,
-                many=True,
-                context={"request": self.request},
-                fields=fields,
-            ).data,
-            "others": self.serializer_class(
-                instance=other_events,
-                many=True,
-                context={"request": self.request},
-                fields=fields,
-            ).data,
-        }
-
-
-class MyGroupsView(SoftLoginRequiredMixin, ReactListView):
-    bundle_name = "front/app"
-    serializer_class = SupportGroupSerializer
-    data_script_id = "mes-groupes"
-
-    def get_queryset(self):
-        person = self.request.user.person
-        person_groups = (
-            SupportGroup.objects.filter(memberships__person=self.request.user.person)
-            .active()
-            .annotate(membership_type=F("memberships__membership_type"))
-            .order_by("-membership_type", "name")
-        )
-        if person_groups.count() == 0 and person.coordinates is not None:
-            person_groups = SupportGroup.objects.active()
-            if person.is_2022_only:
-                person_groups = person_groups.is_2022()
-            person_groups = person_groups.annotate(
-                distance=Distance("coordinates", person.coordinates)
-            ).order_by("distance")[:3]
-            for group in person_groups:
-                person_groups.membership = None
-
-        return person_groups
-=======
+    bundle_name = "front/app"
+
+
 class MyGroupsView(SoftLoginRequiredMixin, ReactBaseView):
-    bundle_name = "groups/groupsPage"
->>>>>>> e1304dc3
+    bundle_name = "front/app"
 
 
 class EventMapView(SoftLoginRequiredMixin, ReactBaseView):
