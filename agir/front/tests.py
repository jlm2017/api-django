--- conflicted
+++ resolved
@@ -14,13 +14,9 @@
 
 class NavbarTestCase(TestCase):
     def setUp(self):
-<<<<<<< HEAD
-        self.person = Person.objects.create_person(
+        self.person = Person.objects.create_insoumise(
             "test@test.com", first_name="Arthur", last_name="Machin", create_role=True
         )
-=======
-        self.person = Person.objects.create_insoumise("test@test.com", create_role=True)
->>>>>>> 4f0a5805
 
         self.group = SupportGroup.objects.create(name="group")
         Membership.objects.create(
