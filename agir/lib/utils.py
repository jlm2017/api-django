--- conflicted
+++ resolved
@@ -26,22 +26,17 @@
         return self
 
 
-<<<<<<< HEAD
 def front_url(
     *args,
     query=None,
     absolute=True,
     auto_login=True,
+    nsp=False,
     urlconf="agir.api.front_urls",
     **kwargs,
 ):
     url = reverse(*args, urlconf=urlconf, **kwargs)
-    if absolute:
-=======
-def front_url(*args, query=None, absolute=True, auto_login=True, nsp=False, **kwargs):
-    url = reverse(*args, urlconf="agir.api.front_urls", **kwargs)
     if absolute and not nsp:
->>>>>>> 4f0a5805
         url = urljoin(settings.FRONT_DOMAIN, url)
     if absolute and nsp:
         url = urljoin(settings.NSP_AGIR_DOMAIN, url)
