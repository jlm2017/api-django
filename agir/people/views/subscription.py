from django.contrib import messages
from django.core.exceptions import ValidationError
from django.db import IntegrityError
from django.http import HttpResponseRedirect
from django.template.response import TemplateResponse
from django.urls import reverse_lazy, reverse
from django.utils.translation import ugettext_lazy as _
from django.views import View
from django.views.generic import FormView, TemplateView

<<<<<<< HEAD
from agir.authentication.subscription import subscription_confirmation_token_generator
from agir.authentication.utils import soft_login
=======
from agir.authentication.utils import hard_login
>>>>>>> 1ab34c02
from agir.front.view_mixins import SimpleOpengraphMixin
from agir.people.forms import (
    AnonymousUnsubscribeForm,
    SimpleSubscriptionForm,
    OverseasSubscriptionForm,
)
from agir.people.models import Person
from agir.people.tasks import send_welcome_mail
from agir.people.token_buckets import is_rate_limited_for_subscription


class UnsubscribeView(SimpleOpengraphMixin, FormView):
    template_name = "people/unsubscribe.html"
    success_url = reverse_lazy("unsubscribe_success")
    form_class = AnonymousUnsubscribeForm

    meta_title = "Ne plus recevoir de emails"
    meta_description = "Désabonnez-vous des emails de la France insoumise"

    def form_valid(self, form):
        form.unsubscribe()
        return super().form_valid(form)

    def get_context_data(self, **kwargs):
        return super().get_context_data(
            email=self.request.user.person.email
            if self.request.user.is_authenticated
            else None,
            **kwargs
        )


class ConfirmationMailSentView(TemplateView):
    template_name = "people/confirmation_mail_sent.html"


def subscription_rate_limite_message(args):
    pass


class BaseSubscriptionView(SimpleOpengraphMixin, FormView):
    success_url = reverse_lazy("subscription_mail_sent")
    meta_title = "Rejoignez la France insoumise"
    meta_description = "Rejoignez la France insoumise sur lafranceinsoumise.fr"

    def dispatch(self, request, *args, **kwargs):
        if request.user.is_authenticated:
            return HttpResponseRedirect(reverse("dashboard"))

        return super().dispatch(request, *args, **kwargs)

    def form_valid(self, form):
        if is_rate_limited_for_subscription(
            ip=self.request.META["REMOTE_ADDR"], email=form.cleaned_data["email"]
        ):
            form.add_error(
                field=None, error=ValidationError(subscription_rate_limite_message)
            )
            return self.form_invalid(form)

        form.send_confirmation_email()
        return super().form_valid(form)


class SimpleSubscriptionView(BaseSubscriptionView):
    template_name = "people/simple_subscription.html"
    form_class = SimpleSubscriptionForm


class OverseasSubscriptionView(BaseSubscriptionView):
    template_name = "people/overseas_subscription.html"
    form_class = OverseasSubscriptionForm


class ConfirmSubscriptionView(View):
    response_class = TemplateResponse
    success_template = "people/confirmation_subscription.html"
    error_template = "people/confirmation_mail_error.html"
    error_messages = {
        "invalid": _(
            "Il semble que celui-ci est invalide. Avez-vous bien cliqué sur le bouton, ou copié la totalité du lien ?"
        ),
        "expired": _("Il semble que celui-ci est expiré."),
        "already_created": "Votre inscription était déjà confirmée.",
    }
    allowed_fields = [
        "email",
        "location_zip",
        "location_address1",
        "location_address2",
        "location_city",
        "location_country",
    ]
    show_already_created_message = True
    create_insoumise = True

    def get(self, request, *args, **kwargs):
        params = request.GET.dict()

        if "email" not in params or "token" not in params:
            return self.error_page(message=self.error_messages["invalid"])

        token = params.pop("token")

        if not set(params).issubset(self.allowed_fields):
            return self.error_page(self.error_messages["invalid"])

        if not subscription_confirmation_token_generator.check_token(token, **params):
            return self.error_page(self.error_messages["expired"])

        self.perform_create(params)
        return self.success_page()

    def error_page(self, message):
        return self.render(
            self.error_template,
            {"message": message, "show_retry": self.create_insoumise},
        )

    def success_page(self):
        return self.render(self.success_template)

    def perform_create(self, params):
        try:
            self.person = Person.objects.create_person(**params)
        except IntegrityError:
            self.person = Person.objects.get_by_natural_key(params["email"])
<<<<<<< HEAD
            messages.add_message(
                self.request, messages.INFO, self.error_messages["already_created"]
            )
        else:
            send_welcome_mail.delay(self.person.pk)
=======
            if self.show_already_created_message:
                messages.add_message(
                    self.request, messages.INFO, self.error_messages["already_created"]
                )
        except Person.DoesNotExist:
            self.person = Person.objects.create_person(
                is_insoumise=self.create_insoumise, **params
            )
            if self.create_insoumise:
                send_welcome_mail.delay(self.person.pk)
>>>>>>> 1ab34c02

        hard_login(self.request, self.person)

    def render(self, template, context=None, **kwargs):
        if context is None:
            context = {}

        return self.response_class(
            request=self.request, template=[template], context=context, **kwargs
        )<|MERGE_RESOLUTION|>--- conflicted
+++ resolved
@@ -8,12 +8,8 @@
 from django.views import View
 from django.views.generic import FormView, TemplateView
 
-<<<<<<< HEAD
 from agir.authentication.subscription import subscription_confirmation_token_generator
-from agir.authentication.utils import soft_login
-=======
 from agir.authentication.utils import hard_login
->>>>>>> 1ab34c02
 from agir.front.view_mixins import SimpleOpengraphMixin
 from agir.people.forms import (
     AnonymousUnsubscribeForm,
@@ -138,27 +134,18 @@
 
     def perform_create(self, params):
         try:
-            self.person = Person.objects.create_person(**params)
+            self.person = Person.objects.create_person(
+                is_insoumise=self.create_insoumise, **params
+            )
         except IntegrityError:
             self.person = Person.objects.get_by_natural_key(params["email"])
-<<<<<<< HEAD
-            messages.add_message(
-                self.request, messages.INFO, self.error_messages["already_created"]
-            )
-        else:
-            send_welcome_mail.delay(self.person.pk)
-=======
             if self.show_already_created_message:
                 messages.add_message(
                     self.request, messages.INFO, self.error_messages["already_created"]
                 )
-        except Person.DoesNotExist:
-            self.person = Person.objects.create_person(
-                is_insoumise=self.create_insoumise, **params
-            )
+        else:
             if self.create_insoumise:
                 send_welcome_mail.delay(self.person.pk)
->>>>>>> 1ab34c02
 
         hard_login(self.request, self.person)
 
