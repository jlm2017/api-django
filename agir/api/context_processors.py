--- conflicted
+++ resolved
@@ -1,21 +1,10 @@
 from django.conf import settings
-<<<<<<< HEAD
+from django.db.models import F
 from django.middleware.csrf import get_token
 from django.urls import reverse
 
 from ..activity.actions import get_serialized_activity, get_serialized_announcements
 from ..groups.models import SupportGroup
-=======
-from django.db.models import Prefetch, F
-from django.middleware.csrf import get_token
-from django.urls import reverse
-
-from ..activity.models import Activity
-from ..activity.serializers import ActivitySerializer
-from ..events.models import Event
-
-from ..groups.models import SupportGroup, Membership
->>>>>>> fef4e7b6
 
 
 def basic_information(request):
