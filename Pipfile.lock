{
    "_meta": {
        "hash": {
<<<<<<< HEAD
            "sha256": "4100d495e69b8f8a7d133e839ce3ca88987a8e760a36ffff92a737cd57f4415e"
        },
        "host-environment-markers": {
            "implementation_name": "cpython",
            "implementation_version": "3.6.4",
            "os_name": "posix",
            "platform_machine": "x86_64",
            "platform_python_implementation": "CPython",
            "platform_release": "4.4.0-134-generic",
            "platform_system": "Linux",
            "platform_version": "#160-Ubuntu SMP Wed Aug 15 14:58:00 UTC 2018",
            "python_full_version": "3.6.4",
            "python_version": "3.6",
            "sys_platform": "linux"
=======
            "sha256": "2bce4955a20e64143cf60d0452dfdd4ad9332b18143628f012a18e8eeaac6792"
>>>>>>> c18972be
        },
        "pipfile-spec": 6,
        "requires": {
            "python_version": "3.6"
        },
        "sources": [
            {
                "name": "pypi",
                "url": "https://pypi.python.org/simple",
                "verify_ssl": true
            }
        ]
    },
    "default": {
        "amqp": {
            "hashes": [
                "sha256:073dd02fdd73041bffc913b767866015147b61f2a9bc104daef172fc1a0066eb",
                "sha256:eed41946890cd43e8dee44a316b85cf6fee5a1a34bb4a562b660a358eb529e1b"
            ],
            "version": "==2.3.2"
        },
        "arrow": {
            "hashes": [
                "sha256:3d46d9ecd67765d1e7551e20aa54d1fe93c5fd77d3445aeec2bf8f048670d0b0"
            ],
            "version": "==0.4.2"
        },
        "autopep8": {
            "hashes": [
                "sha256:655e3ee8b4545be6cfed18985f581ee9ecc74a232550ee46e9797b6fbf4f336d"
            ],
            "version": "==1.4"
        },
        "babel": {
            "hashes": [
                "sha256:6778d85147d5d85345c14a26aada5e478ab04e39b078b0745ee6870c2b5cf669",
                "sha256:8cba50f48c529ca3fa18cf81fa9403be176d374ac4d60738b839122dfaaa3d23"
            ],
            "version": "==2.6.0"
        },
        "billiard": {
            "hashes": [
                "sha256:ed65448da5877b5558f19d2f7f11f8355ea76b3e63e1c0a6059f47cfae5f1c84"
            ],
            "version": "==3.5.0.4"
        },
        "bleach": {
            "hashes": [
                "sha256:0ee95f6167129859c5dce9b1ca291ebdb5d8cd7e382ca0e237dfd0dad63f63d8",
                "sha256:24754b9a7d530bf30ce7cbc805bc6cce785660b4a10ff3a43633728438c105ab"
            ],
            "index": "pypi",
            "version": "==2.1.4"
        },
        "celery": {
            "hashes": [
                "sha256:0e5b7e0d7f03aa02061abfd27aa9da05b6740281ca1f5228a54fbf7fe74d8afa",
                "sha256:e3d5a6c56a73ff8f2ddd4d06dc37f4c2afe4bb4da7928b884d0725ea865ef54d"
            ],
            "index": "pypi",
            "version": "==4.0.2"
        },
        "celery-prometheus-exporter": {
            "hashes": [
                "sha256:7c45bd5f9e5543a67925694672db0956f5c7577f2229773b15a06d8a7e3a4826"
            ],
            "index": "pypi",
            "version": "==1.3.0"
        },
        "certifi": {
            "hashes": [
                "sha256:376690d6f16d32f9d1fe8932551d80b23e9d393a8578c5633a2ed39a64861638",
                "sha256:456048c7e371c089d0a77a5212fb37a2c2dce1e24146e3b7e0261736aaeaa22a"
            ],
            "version": "==2018.8.24"
        },
        "chardet": {
            "hashes": [
                "sha256:84ab92ed1c4d4f16916e05906b6b75a6c0fb5db821cc65e70cbd64a3e2a5eaae",
                "sha256:fc323ffcaeaed0e0a02bf4d117757b98aed530d9ed4531e3e15460124c106691"
            ],
            "version": "==3.0.4"
        },
        "coverage": {
            "hashes": [
                "sha256:007eeef7e23f9473622f7d94a3e029a45d55a92a1f083f0f3512f5ab9a669b05",
                "sha256:0388c12539372bb92d6dde68b4627f0300d948965bbb7fc104924d715fdc0965",
                "sha256:079248312838c4c8f3494934ab7382a42d42d5f365f0cf7516f938dbb3f53f3f",
                "sha256:17307429935f96c986a1b1674f78079528833410750321d22b5fb35d1883828e",
                "sha256:1afccd7e27cac1b9617be8c769f6d8a6d363699c9b86820f40c74cfb3328921c",
                "sha256:2ad357d12971e77360034c1596011a03f50c0f9e1ecd12e081342b8d1aee2236",
                "sha256:2b4d7f03a8a6632598cbc5df15bbca9f778c43db7cf1a838f4fa2c8599a8691a",
                "sha256:2e1a5c6adebb93c3b175103c2f855eda957283c10cf937d791d81bef8872d6ca",
                "sha256:309d91bd7a35063ec7a0e4d75645488bfab3f0b66373e7722f23da7f5b0f34cc",
                "sha256:358d635b1fc22a425444d52f26287ae5aea9e96e254ff3c59c407426f44574f4",
                "sha256:3f4d0b3403d3e110d2588c275540649b1841725f5a11a7162620224155d00ba2",
                "sha256:43a155eb76025c61fc20c3d03b89ca28efa6f5be572ab6110b2fb68eda96bfea",
                "sha256:493082f104b5ca920e97a485913de254cbe351900deed72d4264571c73464cd0",
                "sha256:4c4f368ffe1c2e7602359c2c50233269f3abe1c48ca6b288dcd0fb1d1c679733",
                "sha256:5ff16548492e8a12e65ff3d55857ccd818584ed587a6c2898a9ebbe09a880674",
                "sha256:66f393e10dd866be267deb3feca39babba08ae13763e0fc7a1063cbe1f8e49f6",
                "sha256:700d7579995044dc724847560b78ac786f0ca292867447afda7727a6fbaa082e",
                "sha256:81912cfe276e0069dca99e1e4e6be7b06b5fc8342641c6b472cb2fed7de7ae18",
                "sha256:82cbd3317320aa63c65555aa4894bf33a13fb3a77f079059eb5935eea415938d",
                "sha256:845fddf89dca1e94abe168760a38271abfc2e31863fbb4ada7f9a99337d7c3dc",
                "sha256:87d942863fe74b1c3be83a045996addf1639218c2cb89c5da18c06c0fe3917ea",
                "sha256:9721f1b7275d3112dc7ccf63f0553c769f09b5c25a26ee45872c7f5c09edf6c1",
                "sha256:a4497faa4f1c0fc365ba05eaecfb6b5d24e3c8c72e95938f9524e29dadb15e76",
                "sha256:a7cfaebd8f24c2b537fa6a271229b051cdac9c1734bb6f939ccfc7c055689baa",
                "sha256:ab3508df9a92c1d3362343d235420d08e2662969b83134f8a97dc1451cbe5e84",
                "sha256:b0059630ca5c6b297690a6bf57bf2fdac1395c24b7935fd73ee64190276b743b",
                "sha256:b6cebae1502ce5b87d7c6f532fa90ab345cfbda62b95aeea4e431e164d498a3d",
                "sha256:bd4800e32b4c8d99c3a2c943f1ac430cbf80658d884123d19639bcde90dad44a",
                "sha256:cdd92dd9471e624cd1d8c1a2703d25f114b59b736b0f1f659a98414e535ffb3d",
                "sha256:d00e29b78ff610d300b2c37049a41234d48ea4f2d2581759ebcf67caaf731c31",
                "sha256:d1ee76f560c3c3e8faada866a07a32485445e16ed2206ac8378bd90dadffb9f0",
                "sha256:dd707a21332615108b736ef0b8513d3edaf12d2a7d5fc26cd04a169a8ae9b526",
                "sha256:e3ba9b14607c23623cf38f90b23f5bed4a3be87cbfa96e2e9f4eabb975d1e98b",
                "sha256:e9a0e1caed2a52f15c96507ab78a48f346c05681a49c5b003172f8073da6aa6b",
                "sha256:eea9135432428d3ca7ee9be86af27cb8e56243f73764a9b6c3e0bda1394916be",
                "sha256:f29841e865590af72c4b90d7b5b8e93fd560f5dea436c1d5ee8053788f9285de",
                "sha256:f3a5c6d054c531536a83521c00e5d4004f1e126e2e2556ce399bef4180fbe540",
                "sha256:f87f522bde5540d8a4b11df80058281ac38c44b13ce29ced1e294963dd51a8f8",
                "sha256:f8c55dd0f56d3d618dfacf129e010cbe5d5f94b6951c1b2f13ab1a2f79c284da",
                "sha256:f98b461cb59f117887aa634a66022c0bd394278245ed51189f63a036516e32de"
            ],
            "index": "pypi",
            "version": "==4.4.2"
        },
        "dj-database-url": {
            "hashes": [
                "sha256:4aeaeb1f573c74835b0686a2b46b85990571159ffc21aa57ecd4d1e1cb334163",
                "sha256:851785365761ebe4994a921b433062309eb882fedd318e1b0fcecc607ed02da9"
            ],
            "index": "pypi",
            "version": "==0.5.0"
        },
        "dj-email-url": {
            "hashes": [
                "sha256:84f32673156f58d740a14cab09f04ca92a65b2c8881b60e31e09e67d7853e544",
                "sha256:de8e062c1483d1bfc7a9a185c6601f9c822087bd529756989f81f1dc82855cee"
            ],
            "index": "pypi",
            "version": "==0.1.0"
        },
        "django": {
            "hashes": [
                "sha256:25df265e1fdb74f7e7305a1de620a84681bcc9c05e84a3ed97e4a1a63024f18d",
                "sha256:d6d94554abc82ca37e447c3d28958f5ac39bd7d4adaa285543ae97fb1129fd69"
            ],
<<<<<<< HEAD
=======
            "index": "pypi",
>>>>>>> c18972be
            "version": "==2.0.9"
        },
        "django-ajax-selects": {
            "hashes": [
                "sha256:1f893b9b02834b6052645be090ffbdba4739ab0a9c25ca2111fdd755ca600fa9",
                "sha256:44911d0f553ee2482c34765924e68b8e984fdc1086e0a94a94f1807176f4f630"
            ],
            "index": "pypi",
            "version": "==1.7.1"
        },
        "django-cors-headers": {
            "hashes": [
                "sha256:5545009c9b233ea7e70da7dbab7cb1c12afa01279895086f98ec243d7eab46fa",
                "sha256:c4c2ee97139d18541a1be7d96fe337d1694623816d83f53cb7c00da9b94acae1"
            ],
            "index": "pypi",
            "version": "==2.4.0"
        },
        "django-countries": {
            "hashes": [
                "sha256:2f684e2c2b8afdfd80137c8bcbb2d75f62a4a7863101cc62b4d84d3c9f27fdab",
                "sha256:74ebe919aeccea818dafea17b0b243fb1280c55226cb315b9622f0c0416536d2"
            ],
            "index": "pypi",
            "version": "==5.3.2"
        },
        "django-crispy-forms": {
            "hashes": [
                "sha256:5952bab971110d0b86c278132dae0aa095beee8f723e625c3d3fa28888f1675f",
                "sha256:705ededc554ad8736157c666681165fe22ead2dec0d5446d65fc9dd976a5a876"
            ],
            "index": "pypi",
            "version": "==1.7.2"
        },
        "django-debug-toolbar": {
            "hashes": [
<<<<<<< HEAD
                "sha256:1dcae28d430522debafde2602b3450eb784410b78e16c29a00448032df2a4c90",
                "sha256:08e0e43f6c1fd9820af4cbdcd54b5fb80bf83a2e08b2cc952547a671174999b8"
            ],
=======
                "sha256:08e0e43f6c1fd9820af4cbdcd54b5fb80bf83a2e08b2cc952547a671174999b8",
                "sha256:1dcae28d430522debafde2602b3450eb784410b78e16c29a00448032df2a4c90"
            ],
            "index": "pypi",
>>>>>>> c18972be
            "version": "==1.10.1"
        },
        "django-filter": {
            "hashes": [
                "sha256:ea204242ea83790e1512c9d0d8255002a652a6f4986e93cee664f28955ba0c22",
                "sha256:ec0ef1ba23ef95b1620f5d481334413700fb33f45cd76d56a63f4b0b1d76976a"
            ],
            "index": "pypi",
            "version": "==1.1.0"
        },
        "django-model-utils": {
            "hashes": [
                "sha256:2c057f3bf0859aba27f04389f0cedd2d48f8c9b3848acb86fd9970794e58f477",
                "sha256:8cd377744aa45f9f131d652ec460c57d1aaa88d3e9b586c8e27eb709341b9084"
            ],
            "index": "pypi",
            "version": "==3.1.2"
        },
        "django-otp": {
            "hashes": [
                "sha256:4bb6b965f48e81a9c59936fcc115dd21cd91926d70cb692f52bf57e12d5b9908",
                "sha256:db7b2aefa2bc40150492179d1171aec6c71933c0fd5c4b8287fcb09b35d46933"
            ],
            "index": "pypi",
            "version": "==0.5.0"
        },
        "django-phonenumber-field": {
            "hashes": [
                "sha256:08257904750d7329b2b11dd9d8d6b7ceb261980db555bb426d9900fa390e2a4c"
            ],
            "index": "pypi",
            "version": "==2.0.1"
        },
        "django-prometheus": {
            "hashes": [
                "sha256:571d89a13e2547e1c3d19901f155bde8e101323fbcb0439363d670bc61c8c541",
                "sha256:e8da2eb91cb20cfe0b8130305d34f3503766b7a08a244ce1031c36136beeb7a5"
            ],
            "index": "pypi",
            "version": "==1.0.15"
        },
        "django-redis": {
            "hashes": [
                "sha256:15b47faef6aefaa3f47135a2aeb67372da300e4a4cf06809c66ab392686a2155",
                "sha256:a90343c33a816073b735f0bed878eaeec4f83b75fcc0dce2432189b8ea130424"
            ],
            "index": "pypi",
            "version": "==4.9.0"
        },
        "django-silk": {
            "hashes": [
                "sha256:ab6b7151a54eaa14d4fc77a58fd75e7c0c8bd60d29c87e55575845a304b0c0eb",
                "sha256:bce0e35d2a6ec3688a0c062c6964695beef4a452be48085f2c1e25f685652d9d"
            ],
            "index": "pypi",
            "version": "==3.0.1"
        },
        "django-stdimage": {
            "hashes": [
                "sha256:c39b75fbd4ce58c155072ce37ab551704eefe225e5f847aa9532554076843a28",
                "sha256:e3bf83621a472ec9c28df88cd87119d94616d48b3867f6db7dfa3292dc51ee99"
            ],
            "index": "pypi",
            "version": "==3.2.0"
        },
        "django-webpack-loader": {
            "hashes": [
                "sha256:60bab6b9a037a5346fad12d2a70a6bc046afb33154cf75ed640b93d3ebd5f520",
                "sha256:970b968c2a8975fb7eff56a3bab5d0d90d396740852d1e0c50c5cfe2b824199a"
            ],
            "index": "pypi",
            "version": "==0.6.0"
        },
        "djangorestframework": {
            "hashes": [
                "sha256:b6714c3e4b0f8d524f193c91ecf5f5450092c2145439ac2769711f7eba89a9d9",
                "sha256:c375e4f95a3a64fccac412e36fb42ba36881e52313ec021ef410b40f67cddca4"
            ],
            "index": "pypi",
            "version": "==3.8.2"
        },
        "djangorestframework-gis": {
            "hashes": [
                "sha256:018200f8ac8e4babd04001e86ce8df5ad86057d1e7438558b7c9ce24b532ea20",
                "sha256:94901389f32f0b8cdd1133e581f81c745c903449a08c2ddff0fcb2645cca846c"
            ],
            "index": "pypi",
            "version": "==0.13"
        },
        "gprof2dot": {
            "hashes": [
                "sha256:48c1e168c28b8a8eb23bf30fda78fe2ef218269a41505341ec27c27083e47cf4"
            ],
            "version": "==2016.10.13"
        },
        "hiredis": {
            "hashes": [
                "sha256:013c4e31be95bd5d9e45a0f830743458249012dc1691b45b1710976c280074a0",
                "sha256:0805bd9e98551bc904e487388c871c039878e5bf8fefed26b504dfe505ac91b4",
                "sha256:09025bdda2a17294be015bccab7c1039ed41c95cdbef8915f27006c5204e656c",
                "sha256:3f8b334c59c474e2b92580d7f4fb6503a08c013ae8a877ffc5c252f899d90ac6",
                "sha256:45887ded08a2e819123124b5cec4ec1c7e272a8c453d35fecb6d36e5b8c54717",
                "sha256:587f56d987cfa9397362d2f772b34ea69e61637fc0093807525e94cb919aa027",
                "sha256:71303245ea72cd85e72705ad237eb9d3847cdeff45f4ec81b0fa08ef4941610f",
                "sha256:7fd22790038ea983a5ecf8e77697906f59e9f781873cc8c9d6618bebeed7fb0c",
                "sha256:824e223a0e5a3a7b81025aa35075b4be5eec7251cebb3d305b092bc6f0beacaa",
                "sha256:bb2744c6026fa4dc4fb6b58d7b36d62ce3f669bb785956d1e3705b7bdbc23e3c",
                "sha256:c8a2d8d874b1cf6fb104a777846cfa22224f44ce3bef451ec4ae5160082825f7",
                "sha256:ca958e13128e49674aa4a96f02746f5de5973f39b57297b84d59fd44d314d5b5",
                "sha256:f69bffe7c1ad38be95bbb2c3e5c3f6f4eecb28b2f431a3c3e1532509eea89c92"
            ],
            "index": "pypi",
            "version": "==0.2.0"
        },
        "html2text": {
            "hashes": [
                "sha256:490db40fe5b2cd79c461cf56be4d39eb8ca68191ae41ba3ba79f6cb05b7dd662",
                "sha256:627514fb30e7566b37be6900df26c2c78a030cc9e6211bda604d8181233bcdd4"
            ],
            "index": "pypi",
            "version": "==2018.1.9"
        },
        "html5lib": {
            "hashes": [
                "sha256:20b159aa3badc9d5ee8f5c647e5efd02ed2a66ab8d354930bd9ff139fc1dc0a3",
                "sha256:66cb0dcfdbbc4f9c3ba1a63fdb511ffdbd4f513b2b6d81b80cd26ce6b3fb3736"
            ],
            "version": "==1.0.1"
        },
        "ics": {
            "hashes": [
                "sha256:5ac19475cb2e191e258d7daab8af0692ed1ef9528e6a6a1074c7279cc2975423",
                "sha256:8220f6cefd3f53231e8953acbe073313f28314fecbe77d3ffebc8ceef6ad837c",
                "sha256:6e35b93051facaae1f1081d991d0d7f5fe4fd8fefc6f0c0214463895a6f7dae7",
                "sha256:5de36fd69983bb2d16a863c51ae1d02ccc3c1e407d39464d1360fac25697735e"
            ],
            "version": "==0.4"
        },
        "idna": {
            "hashes": [
                "sha256:2c6a5de3089009e3da7c5dde64a141dbc8551d5b7f6cf4ed7c2568d0cc520a8f",
                "sha256:8c7309c718f94b3a625cb648ace320157ad16ff131ae0af362c9f21b80ef6ec4"
            ],
            "index": "pypi",
            "version": "==2.6"
        },
        "jinja2": {
            "hashes": [
                "sha256:74c935a1b8bb9a3947c50a54766a969d4846290e1e788ea44c1392163723c3bd",
                "sha256:f84be1bb0040caca4cea721fcbbbbd61f9be9464ca236387158b0feea01914a4"
            ],
            "version": "==2.10"
        },
        "kombu": {
            "hashes": [
                "sha256:385bf38e6de7f3851f674671dbfe24572ce999608d293a85fb8a630654d8bd9c",
                "sha256:d0fc6f2a36610a308f838db4b832dad79a681b516ac1d1a1f9d42edb58cc11a2"
            ],
            "index": "pypi",
            "version": "==4.0.2"
        },
        "markdown": {
            "hashes": [
                "sha256:9ba587db9daee7ec761cfc656272be6aabe2ed300fece21208e4aab2e457bc8f",
                "sha256:a856869c7ff079ad84a3e19cd87a64998350c2b94e9e08e44270faef33400f81"
            ],
            "index": "pypi",
            "version": "==2.6.11"
        },
        "markupsafe": {
            "hashes": [
                "sha256:a6be69091dac236ea9c6bc7d012beab42010fa914c459791d627dad4910eb665"
            ],
            "version": "==1.0"
        },
        "mpmath": {
            "hashes": [
                "sha256:04d14803b6875fe6d69e6dccea87d5ae5599802e4b1df7997bddd2024001050c"
            ],
            "version": "==1.0.0"
        },
        "oauthlib": {
            "hashes": [
                "sha256:ac35665a61c1685c56336bda97d5eefa246f1202618a1d6f34fccb1bdd404162",
                "sha256:d883b36b21a6ad813953803edfa563b1b579d79ca758fe950d1bc9e8b326025b"
            ],
            "index": "pypi",
            "version": "==2.1.0"
        },
        "ovh": {
            "hashes": [
                "sha256:79fa4bdc61b9953af867676a9558d9e792b9fde568c980efe848a40565a217cd"
            ],
            "index": "pypi",
            "version": "==0.4.8"
        },
        "phonenumbers": {
            "hashes": [
<<<<<<< HEAD
                "sha256:e2804ae067cd123211e4edb141f3e4942d9a1e374fee7c6c8827babefaecb042",
                "sha256:df8625fe51b3b3f188e846a83669d8ffc154c13e9a31005dc2d7ec5da907848c"
=======
                "sha256:df8625fe51b3b3f188e846a83669d8ffc154c13e9a31005dc2d7ec5da907848c",
                "sha256:e2804ae067cd123211e4edb141f3e4942d9a1e374fee7c6c8827babefaecb042"
>>>>>>> c18972be
            ],
            "version": "==8.9.14"
        },
        "phonenumberslite": {
            "hashes": [
                "sha256:703fc0334724d4abd459348b235963506039f00ab72117d444932f3347d9abe9",
                "sha256:f7eab337b2aa083768d0cc5361a9f6f81a7bdff29cb333c31d81feae28cfe0cc"
            ],
<<<<<<< HEAD
=======
            "index": "pypi",
>>>>>>> c18972be
            "version": "==8.9.14"
        },
        "pillow": {
            "hashes": [
<<<<<<< HEAD
                "sha256:aa6ca3eb56704cdc0d876fc6047ffd5ee960caad52452fbee0f99908a141a0ae",
                "sha256:db5499d0710823fa4fb88206050d46544e8f0e0136a9a5f5570b026584c8fd74",
                "sha256:5280ebc42641a1283b7b1f2c20e5b936692198b9dd9995527c18b794850be1a8",
                "sha256:696b5e0109fe368d0057f484e2e91717b49a03f1e310f857f133a4acec9f91dd",
                "sha256:99a3bbdbb844f4fb5d6dd59fac836a40749781c1fa63c563bc216c27aef63f60",
                "sha256:5e34e4b5764af65551647f5cc67cf5198c1d05621781d5173b342e5e55bf023b",
                "sha256:48a9f0538c91fc136b3a576bee0e7cd174773dc9920b310c21dcb5519722e82c",
                "sha256:dae06620d3978da346375ebf88b9e2dd7d151335ba668c995aea9ed07af7add4",
                "sha256:0616f800f348664e694dddb0b0c88d26761dd5e9f34e1ed7b7a7d2da14b40cb7",
                "sha256:b78905860336c1d292409e3df6ad39cc1f1c7f0964e66844bbc2ebfca434d073",
                "sha256:f36baafd82119c4a114b9518202f2a983819101dcc14b26e43fc12cbefdce00e",
                "sha256:a5a96cf49eb580756a44ecf12949e52f211e20bffbf5a95760ac14b1e499cd37",
                "sha256:c99aa3c63104e0818ec566f8ff3942fb7c7a8f35f9912cb63fd8e12318b214b2",
                "sha256:ff8cff01582fa1a7e533cb97f628531c4014af4b5f38e33cdcfe5eec29b6d888",
                "sha256:1f7908aab90c92ad85af9d2fec5fc79456a89b3adcc26314d2cde0e238bd789e",
                "sha256:00203f406818c3f45d47bb8fe7e67d3feddb8dcbbd45a289a1de7dd789226360",
                "sha256:870ed021a42b1b02b5fe4a739ea735f671a84128c0a666c705db2cb9abd528eb",
                "sha256:63b120421ab85cad909792583f83b6ca3584610c2fe70751e23f606a3c2e87f0",
                "sha256:99db8dc3097ceafbcff9cb2bff384b974795edeb11d167d391a02c7bfeeb6e16",
                "sha256:987e1c94a33c93d9b209315bfda9faa54b8edfce6438a1e93ae866ba20de5956",
                "sha256:bfde84bbd6ae5f782206d454b67b7ee8f7f818c29b99fd02bf022fd33bab14cb",
                "sha256:9303a289fa0811e1c6abd9ddebfc770556d7c3311cb2b32eff72164ddc49bc64",
                "sha256:c5e2be6c263b64f6f7656e23e18a4a9980cffc671442795682e8c4e4f815dd9f",
                "sha256:c2b62d3df80e694c0e4a0ed47754c9480521e25642251b3ab1dff050a4e60409",
                "sha256:aade5e66795c94e4a2b2624affeea8979648d1b0ae3fcee17e74e2c647fc4a8a",
                "sha256:b92f521cdc4e4a3041cc343625b699f20b0b5f976793fb45681aac1efda565f8",
                "sha256:916da1c19e4012d06a372127d7140dae894806fad67ef44330e5600d77833581",
                "sha256:f52b79c8796d81391ab295b04e520bda6feed54d54931708872e8f9ae9db0ea1",
                "sha256:9577888ecc0ad7d06c3746afaba339c94d62b59da16f7a5d1cff9e491f23dace",
                "sha256:0d67ae9a5937b1348fa1d97c7dcb6b56aaef828ca6655298e96f2f3114ad829d",
                "sha256:dcd3cd17d291e01e47636101c4a6638ffb44c842d009973e3b5c1b67ff718c58",
                "sha256:a844b5d8120f99fb7cd276ff544ac5bd562b0c053760d59694e6bf747c6ca7f5",
                "sha256:a379526415f54f9462bc65a4da76fb0acc05e3b2a21717dde79621cf4377e0e6",
                "sha256:7306d851d5a0cfac9ea07f1177783836f4b37292e5f224a534a52111cb6a6451",
                "sha256:7e3e32346d991f1788026917d0a9c182d6d32dc757163eee7ca990f1f831499e",
                "sha256:a9284368e81a67a7f47d5ef1ef7e4f11a4f688485879f44cf5f9090bba1f9d94",
                "sha256:bb2baf44e97811687893873eab8cf9f18b40321cc15d15ff9f91dc031e30631f",
                "sha256:fa49bb60792b542b95ca93a39041e7113843093ce3cfd216870118eb3798fcc9",
                "sha256:39b662f65a067709a62943003c1e807d140e7fcf631fcfc66ebe905f8149b9f4",
                "sha256:2ea3517cd5779843de8a759c2349a3cd8d3893e03ab47053b66d5ec6f8bc4f93",
                "sha256:ffbccfe1c077b5f41738bd719518213c217be7a7a12a7e74113d05a0d6617390",
                "sha256:0e1aaddd00ee9014fe7a61b9da61427233fcd7c7f193b5efd6689e0ec36bc42f",
                "sha256:576a8a7a57065dab968d9d18befa2594a7673dcdab78c9b1f34248410cc6118f",
                "sha256:3ddc19447cf42ef3ec564ab7ebbd4f67838ba9816d739befe29dd70149c775bd",
                "sha256:5e334a23c8f7cb6079987a2ed9978821a42b4323a3a3bdbc132945348737f9a9",
                "sha256:6cb528de694f503ea164541c151da6c18267727a7558e0c9716cc0383d89658a",
                "sha256:fa2a50f762d06d84125db0b95d0121e9c640afa7edc23fc0848896760a390f8e",
                "sha256:f12df6b45abc18f27f6e21ce26f7cbf7aa19820911462e46536e22085658ca1e",
                "sha256:c55d348c1c65896c1bd804527de4880d251ae832acf90d74ad525bb79e77d55c",
                "sha256:091136f2a37e9ed6bd8ce96fbf5269199ba6edee490d64de7ac934316f31ecca"
            ],
=======
                "sha256:00203f406818c3f45d47bb8fe7e67d3feddb8dcbbd45a289a1de7dd789226360",
                "sha256:0616f800f348664e694dddb0b0c88d26761dd5e9f34e1ed7b7a7d2da14b40cb7",
                "sha256:091136f2a37e9ed6bd8ce96fbf5269199ba6edee490d64de7ac934316f31ecca",
                "sha256:0d67ae9a5937b1348fa1d97c7dcb6b56aaef828ca6655298e96f2f3114ad829d",
                "sha256:0e1aaddd00ee9014fe7a61b9da61427233fcd7c7f193b5efd6689e0ec36bc42f",
                "sha256:1f7908aab90c92ad85af9d2fec5fc79456a89b3adcc26314d2cde0e238bd789e",
                "sha256:2ea3517cd5779843de8a759c2349a3cd8d3893e03ab47053b66d5ec6f8bc4f93",
                "sha256:39b662f65a067709a62943003c1e807d140e7fcf631fcfc66ebe905f8149b9f4",
                "sha256:3ddc19447cf42ef3ec564ab7ebbd4f67838ba9816d739befe29dd70149c775bd",
                "sha256:48a9f0538c91fc136b3a576bee0e7cd174773dc9920b310c21dcb5519722e82c",
                "sha256:5280ebc42641a1283b7b1f2c20e5b936692198b9dd9995527c18b794850be1a8",
                "sha256:576a8a7a57065dab968d9d18befa2594a7673dcdab78c9b1f34248410cc6118f",
                "sha256:5e334a23c8f7cb6079987a2ed9978821a42b4323a3a3bdbc132945348737f9a9",
                "sha256:5e34e4b5764af65551647f5cc67cf5198c1d05621781d5173b342e5e55bf023b",
                "sha256:63b120421ab85cad909792583f83b6ca3584610c2fe70751e23f606a3c2e87f0",
                "sha256:696b5e0109fe368d0057f484e2e91717b49a03f1e310f857f133a4acec9f91dd",
                "sha256:6cb528de694f503ea164541c151da6c18267727a7558e0c9716cc0383d89658a",
                "sha256:7306d851d5a0cfac9ea07f1177783836f4b37292e5f224a534a52111cb6a6451",
                "sha256:7e3e32346d991f1788026917d0a9c182d6d32dc757163eee7ca990f1f831499e",
                "sha256:870ed021a42b1b02b5fe4a739ea735f671a84128c0a666c705db2cb9abd528eb",
                "sha256:916da1c19e4012d06a372127d7140dae894806fad67ef44330e5600d77833581",
                "sha256:9303a289fa0811e1c6abd9ddebfc770556d7c3311cb2b32eff72164ddc49bc64",
                "sha256:9577888ecc0ad7d06c3746afaba339c94d62b59da16f7a5d1cff9e491f23dace",
                "sha256:987e1c94a33c93d9b209315bfda9faa54b8edfce6438a1e93ae866ba20de5956",
                "sha256:99a3bbdbb844f4fb5d6dd59fac836a40749781c1fa63c563bc216c27aef63f60",
                "sha256:99db8dc3097ceafbcff9cb2bff384b974795edeb11d167d391a02c7bfeeb6e16",
                "sha256:a379526415f54f9462bc65a4da76fb0acc05e3b2a21717dde79621cf4377e0e6",
                "sha256:a5a96cf49eb580756a44ecf12949e52f211e20bffbf5a95760ac14b1e499cd37",
                "sha256:a844b5d8120f99fb7cd276ff544ac5bd562b0c053760d59694e6bf747c6ca7f5",
                "sha256:a9284368e81a67a7f47d5ef1ef7e4f11a4f688485879f44cf5f9090bba1f9d94",
                "sha256:aa6ca3eb56704cdc0d876fc6047ffd5ee960caad52452fbee0f99908a141a0ae",
                "sha256:aade5e66795c94e4a2b2624affeea8979648d1b0ae3fcee17e74e2c647fc4a8a",
                "sha256:b78905860336c1d292409e3df6ad39cc1f1c7f0964e66844bbc2ebfca434d073",
                "sha256:b92f521cdc4e4a3041cc343625b699f20b0b5f976793fb45681aac1efda565f8",
                "sha256:bb2baf44e97811687893873eab8cf9f18b40321cc15d15ff9f91dc031e30631f",
                "sha256:bfde84bbd6ae5f782206d454b67b7ee8f7f818c29b99fd02bf022fd33bab14cb",
                "sha256:c2b62d3df80e694c0e4a0ed47754c9480521e25642251b3ab1dff050a4e60409",
                "sha256:c55d348c1c65896c1bd804527de4880d251ae832acf90d74ad525bb79e77d55c",
                "sha256:c5e2be6c263b64f6f7656e23e18a4a9980cffc671442795682e8c4e4f815dd9f",
                "sha256:c99aa3c63104e0818ec566f8ff3942fb7c7a8f35f9912cb63fd8e12318b214b2",
                "sha256:dae06620d3978da346375ebf88b9e2dd7d151335ba668c995aea9ed07af7add4",
                "sha256:db5499d0710823fa4fb88206050d46544e8f0e0136a9a5f5570b026584c8fd74",
                "sha256:dcd3cd17d291e01e47636101c4a6638ffb44c842d009973e3b5c1b67ff718c58",
                "sha256:f12df6b45abc18f27f6e21ce26f7cbf7aa19820911462e46536e22085658ca1e",
                "sha256:f36baafd82119c4a114b9518202f2a983819101dcc14b26e43fc12cbefdce00e",
                "sha256:f52b79c8796d81391ab295b04e520bda6feed54d54931708872e8f9ae9db0ea1",
                "sha256:fa2a50f762d06d84125db0b95d0121e9c640afa7edc23fc0848896760a390f8e",
                "sha256:fa49bb60792b542b95ca93a39041e7113843093ce3cfd216870118eb3798fcc9",
                "sha256:ff8cff01582fa1a7e533cb97f628531c4014af4b5f38e33cdcfe5eec29b6d888",
                "sha256:ffbccfe1c077b5f41738bd719518213c217be7a7a12a7e74113d05a0d6617390"
            ],
            "index": "pypi",
>>>>>>> c18972be
            "version": "==5.3.0"
        },
        "progressbar2": {
            "hashes": [
                "sha256:84cb2b81274e9d83a952dc4517f953fbaf1e040b90638e68d54fc18e7dd47030",
                "sha256:d209f8c13672724bbb7bbf76e7ffedaa0bcdac32dc8db68a627bbabfd6c75de0"
            ],
            "version": "==3.38.0"
        },
        "prometheus-client": {
            "hashes": [
                "sha256:17bc24c09431644f7c65d7bce9f4237252308070b6395d6d8e87767afe867e24"
            ],
            "index": "pypi",
            "version": "==0.3.1"
        },
        "psutil": {
            "hashes": [
                "sha256:0d8da7333549a998556c18eb2af3ce902c28d66ceb947505c008f91e9f988abd",
                "sha256:1914bacbd2fc2af8f795daa44b9d2e0649a147460cfd21b1a70a124472f66d40",
                "sha256:215d61a901e67b1a35e14c6aedef317f7fa7e6075a20c150fd11bd2c906d2c83",
                "sha256:51057c03aea251ad6667c2bba259bc7ed3210222d3a74152c84e3ab06e1da0ba",
                "sha256:5b6322b167a5ba0c5463b4d30dfd379cd4ce245a1162ebf8fc7ab5c5ffae4f3b",
                "sha256:a890c3e490493f21da2817ffc92822693bc0d6bcac9999caa04ffce8dd4e7132",
                "sha256:b34611280a2d0697f1c499e15e936d88109170194b390599c98bab8072a71f05",
                "sha256:cea2557ee6a9faa2c100947637ded68414e12b851633c4ce26e0311b2a2ed539",
                "sha256:d081707ef0081920533db30200a2d30d5c0ea9cf6afa7cf8881ae4516cc69c48"
            ],
            "version": "==5.4.7"
        },
        "psycopg2": {
            "hashes": [
                "sha256:0b9e48a1c1505699a64ac58815ca99104aacace8321e455072cee4f7fe7b2698",
                "sha256:0f4c784e1b5a320efb434c66a50b8dd7e30a7dc047e8f45c0a8d2694bfe72781",
                "sha256:0fdbaa32c9eb09ef09d425dc154628fca6fa69d2f7c1a33f889abb7e0efb3909",
                "sha256:11fbf688d5c953c0a5ba625cc42dea9aeb2321942c7c5ed9341a68f865dc8cb1",
                "sha256:19eaac4eb25ab078bd0f28304a0cb08702d120caadfe76bb1e6846ed1f68635e",
                "sha256:3232ec1a3bf4dba97fbf9b03ce12e4b6c1d01ea3c85773903a67ced725728232",
                "sha256:36f8f9c216fcca048006f6dd60e4d3e6f406afde26cfb99e063f137070139eaf",
                "sha256:59c1a0e4f9abe970062ed35d0720935197800a7ef7a62b3a9e3a70588d9ca40b",
                "sha256:6506c5ff88750948c28d41852c09c5d2a49f51f28c6d90cbf1b6808e18c64e88",
                "sha256:6bc3e68ee16f571681b8c0b6d5c0a77bef3c589012352b3f0cf5520e674e9d01",
                "sha256:6dbbd7aabbc861eec6b910522534894d9dbb507d5819bc982032c3ea2e974f51",
                "sha256:6e737915de826650d1a5f7ff4ac6cf888a26f021a647390ca7bafdba0e85462b",
                "sha256:6ed9b2cfe85abc720e8943c1808eeffd41daa73e18b7c1e1a228b0b91f768ccc",
                "sha256:711ec617ba453fdfc66616db2520db3a6d9a891e3bf62ef9aba4c95bb4e61230",
                "sha256:844dacdf7530c5c612718cf12bc001f59b2d9329d35b495f1ff25045161aa6af",
                "sha256:86b52e146da13c896e50c5a3341a9448151f1092b1a4153e425d1e8b62fec508",
                "sha256:985c06c2a0f227131733ae58d6a541a5bc8b665e7305494782bebdb74202b793",
                "sha256:a86dfe45f4f9c55b1a2312ff20a59b30da8d39c0e8821d00018372a2a177098f",
                "sha256:aa3cd07f7f7e3183b63d48300666f920828a9dbd7d7ec53d450df2c4953687a9",
                "sha256:b1964ed645ef8317806d615d9ff006c0dadc09dfc54b99ae67f9ba7a1ec9d5d2",
                "sha256:b2abbff9e4141484bb89b96eb8eae186d77bc6d5ffbec6b01783ee5c3c467351",
                "sha256:cc33c3a90492e21713260095f02b12bee02b8d1f2c03a221d763ce04fa90e2e9",
                "sha256:d7de3bf0986d777807611c36e809b77a13bf1888f5c8db0ebf24b47a52d10726",
                "sha256:db5e3c52576cc5b93a959a03ccc3b02cb8f0af1fbbdc80645f7a215f0b864f3a",
                "sha256:e168aa795ffbb11379c942cf95bf813c7db9aa55538eb61de8c6815e092416f5",
                "sha256:e9ca911f8e2d3117e5241d5fa9aaa991cb22fb0792627eeada47425d706b5ec8",
                "sha256:eccf962d41ca46e6326b97c8fe0a6687b58dfc1a5f6540ed071ff1474cea749e",
                "sha256:efa19deae6b9e504a74347fe5e25c2cb9343766c489c2ae921b05f37338b18d1",
                "sha256:f4b0460a21f784abe17b496f66e74157a6c36116fa86da8bf6aa028b9e8ad5fe",
                "sha256:f93d508ca64d924d478fb11e272e09524698f0c581d9032e68958cfbdd41faef"
            ],
            "index": "pypi",
            "version": "==2.7.5"
        },
        "pycodestyle": {
            "hashes": [
                "sha256:74abc4e221d393ea5ce1f129ea6903209940c1ecd29e002e8c6933c2b21026e0",
                "sha256:cbc619d09254895b0d12c2c691e237b2e91e9b2ecf5e84c26b35400f93dcfb83",
                "sha256:cbfca99bd594a10f674d0cd97a3d802a1fdef635d4361e1a2658de47ed261e3a"
            ],
            "version": "==2.4.0"
        },
        "pygments": {
            "hashes": [
                "sha256:78f3f434bcc5d6ee09020f92ba487f95ba50f1e3ef83ae96b9d5ffa1bab25c5d",
                "sha256:dbae1046def0efb574852fab9e90209b23f556367b5a320c0bcb871c77c3e8cc"
            ],
            "version": "==2.2.0"
        },
        "python-dateutil": {
            "hashes": [
                "sha256:1adb80e7a782c12e52ef9a8182bebeb73f1d7e24e374397af06fb4956c8dc5c0",
                "sha256:e27001de32f627c22380a688bcc43ce83504a7bc5da472209b4c70f02829f0b8"
            ],
            "version": "==2.7.3"
        },
        "python-utils": {
            "hashes": [
                "sha256:34aaf26b39b0b86628008f2ae0ac001b30e7986a8d303b61e1357dfcdad4f6d3",
                "sha256:e25f840564554eaded56eaa395bca507b0b9e9f0ae5ecb13a8cb785305c56d25"
            ],
            "version": "==2.3.0"
        },
        "pytz": {
            "hashes": [
                "sha256:a061aa0a9e06881eb8b3b2b43f05b9439d6583c206d0a6c340ff72a7b6669053",
                "sha256:ffb9ef1de172603304d9d2819af6f5ece76f2e85ec10692a524dd876e72bf277"
            ],
            "version": "==2018.5"
        },
        "qrcode": {
            "hashes": [
                "sha256:037b0db4c93f44586e37f84c3da3f763874fcac85b2974a69a98e399ac78e1bf",
                "sha256:de4ffc15065e6ff20a551ad32b6b41264f3c75275675406ddfa8e3530d154be3"
            ],
            "index": "pypi",
            "version": "==6.0"
        },
        "redis": {
            "hashes": [
                "sha256:8a1900a9f2a0a44ecf6e8b5eb3e967a9909dfed219ad66df094f27f7d6f330fb",
                "sha256:a22ca993cea2962dbb588f9f30d0015ac4afcc45bee27d3978c0dbe9e97c6c0f"
            ],
            "version": "==2.10.6"
        },
        "redislite": {
            "hashes": [
                "sha256:120c4e2a95bef3a83d6efa07d1be13650c853f0c3d640c9bbd86f6ef0fe71229",
                "sha256:144e4f6b5c24d8bc999c6eeaf542a7179d9dee19ff8367b95559432159872445",
                "sha256:aa00d05280cc737217a18e6e240ac1808e1709e3e32df1f309b51f520690eef3",
                "sha256:f51402ec893df3554e336cf7e5c628e998cbb1fba8b6be9c4a56f55f0d6c4296"
            ],
            "index": "pypi",
            "version": "==3.2.311"
        },
        "requests": {
            "hashes": [
                "sha256:6a1b267aa90cac58ac3a765d067950e7dbbf75b1da07e895d1f594193a40a38b",
                "sha256:9c443e7324ba5b85070c4a818ade28bfabedf16ea10206da1132edaa6dda237e"
            ],
            "index": "pypi",
            "version": "==2.18.4"
        },
        "requests-oauthlib": {
            "hashes": [
                "sha256:8886bfec5ad7afb391ed5443b1f697c6f4ae98d0e5620839d8b4499c032ada3f",
                "sha256:e21232e2465808c0e892e0e4dbb8c2faafec16ac6dc067dd546e9b466f3deac8",
                "sha256:fe3282f48fb134ee0035712159f5429215459407f6d5484013343031ff1a400d"
            ],
            "index": "pypi",
            "version": "==1.0.0"
        },
        "rules": {
            "hashes": [
                "sha256:89150f94a3339dc4f8aa9da6bf3b5ee2dd9ac17666982b8ca8ea9a551cb83b50"
            ],
            "index": "pypi",
            "version": "==1.3"
        },
        "six": {
            "hashes": [
                "sha256:70e8a77beed4562e7f14fe23a786b54f6296e34344c23bc42f07b15018ff98e9",
                "sha256:832dc0e10feb1aa2c68dcc57dbb658f1c7e65b9b61af69048abc87a2db00a0eb"
            ],
            "version": "==1.11.0"
        },
        "sqlparse": {
            "hashes": [
                "sha256:ce028444cfab83be538752a2ffdb56bc417b7784ff35bb9a3062413717807dec",
                "sha256:d9cf190f51cbb26da0412247dfe4fb5f4098edb73db84e02f9fc21fdca31fed4"
            ],
            "version": "==0.2.4"
        },
        "sympy": {
            "hashes": [
                "sha256:e1319b556207a3758a0efebae14e5e52c648fc1db8975953b05fff12b6871b54"
            ],
<<<<<<< HEAD
=======
            "index": "pypi",
>>>>>>> c18972be
            "version": "==1.3"
        },
        "systemd": {
            "hashes": [
                "sha256:f44a02434cb1e6ff686bc7d25a7a665cc7af665965e933df3e76fa02d351a75b"
            ],
            "index": "pypi",
            "version": "==0.16.1"
        },
        "urllib3": {
            "hashes": [
                "sha256:06330f386d6e4b195fbfc736b297f58c5a892e4440e54d294d7004e3a9bbea1b",
                "sha256:cc44da8e1145637334317feebd728bd869a35285b93cbb4cca2577da7e62db4f"
            ],
            "index": "pypi",
            "version": "==1.22"
        },
        "vine": {
            "hashes": [
                "sha256:52116d59bc45392af9fdd3b75ed98ae48a93e822cee21e5fda249105c59a7a72",
                "sha256:6849544be74ec3638e84d90bc1cf2e1e9224cc10d96cd4383ec3f69e9bce077b"
            ],
            "version": "==1.1.4"
        },
        "webencodings": {
            "hashes": [
                "sha256:a0af1213f3c2226497a97e2b3aa01a7e4bee4f403f95be16fc9acd2947514a78",
                "sha256:b36a1c245f2d304965eb4e0a82848379241dc04b865afcc4aab16748587e1923"
            ],
            "version": "==0.5.1"
        }
    },
    "develop": {
        "backcall": {
            "hashes": [
                "sha256:38ecd85be2c1e78f77fd91700c76e14667dc21e2713b63876c0eb901196e01e4",
                "sha256:bbbf4b1e5cd2bdb08f915895b51081c041bac22394fdfcfdfbe9f14b77c08bf2"
            ],
            "version": "==0.1.0"
        },
        "decorator": {
            "hashes": [
                "sha256:2c51dff8ef3c447388fe5e4453d24a2bf128d3a4c32af3fabef1f01c6851ab82",
                "sha256:c39efa13fbdeb4506c476c9b3babf6a718da943dab7811c206005a4a956c080c"
            ],
            "version": "==4.3.0"
        },
        "ipython": {
            "hashes": [
                "sha256:47b17ea874454a5c2eacc2732b04a750d260b01ba479323155ac8a39031f5535",
                "sha256:9fed506c3772c875a3048bc134a25e6f5e997b1569b2636f6a5d891f34cbfd46"
            ],
<<<<<<< HEAD
=======
            "index": "pypi",
>>>>>>> c18972be
            "version": "==7.0.1"
        },
        "ipython-genutils": {
            "hashes": [
                "sha256:72dd37233799e619666c9f639a9da83c34013a73e8bbc79a7a6348d93c61fab8",
                "sha256:eb2e116e75ecef9d4d228fdc66af54269afa26ab4463042e33785b887c628ba8"
            ],
            "version": "==0.2.0"
        },
        "jedi": {
            "hashes": [
                "sha256:0ad328f5d9d0a6c8b22a0ca429c7b0cea1974e2b2d5a00e0bc45074dcd44d255",
                "sha256:e4db7a2e08980e48c6aec6588483629c81fdcf9b6d9e6a372b40ed7fec91f310"
            ],
            "version": "==0.13.0"
        },
        "parso": {
            "hashes": [
                "sha256:35704a43a3c113cce4de228ddb39aab374b8004f4f2407d070b6a2ca784ce8a2",
                "sha256:895c63e93b94ac1e1690f5fdd40b65f07c8171e3e53cbd7793b5b96c0e0a7f24"
            ],
            "version": "==0.3.1"
        },
        "pexpect": {
            "hashes": [
                "sha256:2a8e88259839571d1251d278476f3eec5db26deb73a70be5ed5dc5435e418aba",
                "sha256:3fbd41d4caf27fa4a377bfd16fef87271099463e6fa73e92a52f92dfee5d425b"
            ],
            "markers": "sys_platform != 'win32'",
            "version": "==4.6.0"
        },
        "pickleshare": {
            "hashes": [
<<<<<<< HEAD
                "sha256:9649af414d74d4df115d5d718f82acb59c9d418196b7b4290ed47a12ce62df56",
                "sha256:87683d47965c1da65cdacaf31c8441d12b8044cdec9aca500cd78fc2c683afca"
=======
                "sha256:87683d47965c1da65cdacaf31c8441d12b8044cdec9aca500cd78fc2c683afca",
                "sha256:9649af414d74d4df115d5d718f82acb59c9d418196b7b4290ed47a12ce62df56"
>>>>>>> c18972be
            ],
            "version": "==0.7.5"
        },
        "prompt-toolkit": {
            "hashes": [
<<<<<<< HEAD
                "sha256:81da9ecf6ca6806a549697529af8ec3ac5b739c13ac14607218e650db1b53131",
                "sha256:c67c1c264d8a0d9e1070e9272bacee00f76c81daab7bc4bf09ff991bd1e224a7",
                "sha256:5eff0c9fd652384ecfe730bbcdf3658868725c6928fbf608d9338834d7a974b6"
=======
                "sha256:5eff0c9fd652384ecfe730bbcdf3658868725c6928fbf608d9338834d7a974b6",
                "sha256:81da9ecf6ca6806a549697529af8ec3ac5b739c13ac14607218e650db1b53131",
                "sha256:c67c1c264d8a0d9e1070e9272bacee00f76c81daab7bc4bf09ff991bd1e224a7"
>>>>>>> c18972be
            ],
            "version": "==2.0.5"
        },
        "ptyprocess": {
            "hashes": [
                "sha256:923f299cc5ad920c68f2bc0bc98b75b9f838b93b599941a6b63ddbc2476394c0",
                "sha256:d7cc528d76e76342423ca640335bd3633420dc1366f258cb31d05e865ef5ca1f"
            ],
            "version": "==0.6.0"
        },
        "pygments": {
            "hashes": [
                "sha256:78f3f434bcc5d6ee09020f92ba487f95ba50f1e3ef83ae96b9d5ffa1bab25c5d",
                "sha256:dbae1046def0efb574852fab9e90209b23f556367b5a320c0bcb871c77c3e8cc"
            ],
            "version": "==2.2.0"
        },
        "simplegeneric": {
            "hashes": [
                "sha256:dc972e06094b9af5b855b3df4a646395e43d1c9d0d39ed345b7393560d0b9173"
            ],
            "version": "==0.8.1"
        },
        "six": {
            "hashes": [
                "sha256:70e8a77beed4562e7f14fe23a786b54f6296e34344c23bc42f07b15018ff98e9",
                "sha256:832dc0e10feb1aa2c68dcc57dbb658f1c7e65b9b61af69048abc87a2db00a0eb"
            ],
            "version": "==1.11.0"
        },
        "traitlets": {
            "hashes": [
                "sha256:9c4bd2d267b7153df9152698efb1050a5d84982d3384a37b2c1f7723ba3e7835",
                "sha256:c6cb5e6f57c5a9bdaa40fa71ce7b4af30298fbab9ece9815b5d995ab6217c7d9"
            ],
            "version": "==4.3.2"
        },
        "wcwidth": {
            "hashes": [
                "sha256:3df37372226d6e63e1b1e1eda15c594bca98a22d33a23832a90998faa96bc65e",
                "sha256:f4ebe71925af7b40a864553f761ed559b43544f8f71746c2d756c7fe788ade7c"
            ],
            "version": "==0.1.7"
        }
    }
}<|MERGE_RESOLUTION|>--- conflicted
+++ resolved
@@ -1,8 +1,7 @@
 {
     "_meta": {
         "hash": {
-<<<<<<< HEAD
-            "sha256": "4100d495e69b8f8a7d133e839ce3ca88987a8e760a36ffff92a737cd57f4415e"
+            "sha256": "ce3d57898b2398a9dad493a115b96bcd552e266b5abe1ab92ed5fa896735116f"
         },
         "host-environment-markers": {
             "implementation_name": "cpython",
@@ -10,15 +9,12 @@
             "os_name": "posix",
             "platform_machine": "x86_64",
             "platform_python_implementation": "CPython",
-            "platform_release": "4.4.0-134-generic",
+            "platform_release": "4.4.0-137-generic",
             "platform_system": "Linux",
-            "platform_version": "#160-Ubuntu SMP Wed Aug 15 14:58:00 UTC 2018",
+            "platform_version": "#163-Ubuntu SMP Mon Sep 24 13:14:43 UTC 2018",
             "python_full_version": "3.6.4",
             "python_version": "3.6",
             "sys_platform": "linux"
-=======
-            "sha256": "2bce4955a20e64143cf60d0452dfdd4ad9332b18143628f012a18e8eeaac6792"
->>>>>>> c18972be
         },
         "pipfile-spec": 6,
         "requires": {
@@ -35,8 +31,8 @@
     "default": {
         "amqp": {
             "hashes": [
-                "sha256:073dd02fdd73041bffc913b767866015147b61f2a9bc104daef172fc1a0066eb",
-                "sha256:eed41946890cd43e8dee44a316b85cf6fee5a1a34bb4a562b660a358eb529e1b"
+                "sha256:eed41946890cd43e8dee44a316b85cf6fee5a1a34bb4a562b660a358eb529e1b",
+                "sha256:073dd02fdd73041bffc913b767866015147b61f2a9bc104daef172fc1a0066eb"
             ],
             "version": "==2.3.2"
         },
@@ -67,10 +63,9 @@
         },
         "bleach": {
             "hashes": [
-                "sha256:0ee95f6167129859c5dce9b1ca291ebdb5d8cd7e382ca0e237dfd0dad63f63d8",
-                "sha256:24754b9a7d530bf30ce7cbc805bc6cce785660b4a10ff3a43633728438c105ab"
-            ],
-            "index": "pypi",
+                "sha256:24754b9a7d530bf30ce7cbc805bc6cce785660b4a10ff3a43633728438c105ab",
+                "sha256:0ee95f6167129859c5dce9b1ca291ebdb5d8cd7e382ca0e237dfd0dad63f63d8"
+            ],
             "version": "==2.1.4"
         },
         "celery": {
@@ -78,90 +73,85 @@
                 "sha256:0e5b7e0d7f03aa02061abfd27aa9da05b6740281ca1f5228a54fbf7fe74d8afa",
                 "sha256:e3d5a6c56a73ff8f2ddd4d06dc37f4c2afe4bb4da7928b884d0725ea865ef54d"
             ],
-            "index": "pypi",
             "version": "==4.0.2"
         },
         "celery-prometheus-exporter": {
             "hashes": [
                 "sha256:7c45bd5f9e5543a67925694672db0956f5c7577f2229773b15a06d8a7e3a4826"
             ],
-            "index": "pypi",
             "version": "==1.3.0"
         },
         "certifi": {
             "hashes": [
-                "sha256:376690d6f16d32f9d1fe8932551d80b23e9d393a8578c5633a2ed39a64861638",
-                "sha256:456048c7e371c089d0a77a5212fb37a2c2dce1e24146e3b7e0261736aaeaa22a"
+                "sha256:456048c7e371c089d0a77a5212fb37a2c2dce1e24146e3b7e0261736aaeaa22a",
+                "sha256:376690d6f16d32f9d1fe8932551d80b23e9d393a8578c5633a2ed39a64861638"
             ],
             "version": "==2018.8.24"
         },
         "chardet": {
             "hashes": [
-                "sha256:84ab92ed1c4d4f16916e05906b6b75a6c0fb5db821cc65e70cbd64a3e2a5eaae",
-                "sha256:fc323ffcaeaed0e0a02bf4d117757b98aed530d9ed4531e3e15460124c106691"
+                "sha256:fc323ffcaeaed0e0a02bf4d117757b98aed530d9ed4531e3e15460124c106691",
+                "sha256:84ab92ed1c4d4f16916e05906b6b75a6c0fb5db821cc65e70cbd64a3e2a5eaae"
             ],
             "version": "==3.0.4"
         },
         "coverage": {
             "hashes": [
+                "sha256:d1ee76f560c3c3e8faada866a07a32485445e16ed2206ac8378bd90dadffb9f0",
                 "sha256:007eeef7e23f9473622f7d94a3e029a45d55a92a1f083f0f3512f5ab9a669b05",
-                "sha256:0388c12539372bb92d6dde68b4627f0300d948965bbb7fc104924d715fdc0965",
-                "sha256:079248312838c4c8f3494934ab7382a42d42d5f365f0cf7516f938dbb3f53f3f",
                 "sha256:17307429935f96c986a1b1674f78079528833410750321d22b5fb35d1883828e",
-                "sha256:1afccd7e27cac1b9617be8c769f6d8a6d363699c9b86820f40c74cfb3328921c",
+                "sha256:845fddf89dca1e94abe168760a38271abfc2e31863fbb4ada7f9a99337d7c3dc",
+                "sha256:3f4d0b3403d3e110d2588c275540649b1841725f5a11a7162620224155d00ba2",
+                "sha256:4c4f368ffe1c2e7602359c2c50233269f3abe1c48ca6b288dcd0fb1d1c679733",
+                "sha256:f8c55dd0f56d3d618dfacf129e010cbe5d5f94b6951c1b2f13ab1a2f79c284da",
+                "sha256:cdd92dd9471e624cd1d8c1a2703d25f114b59b736b0f1f659a98414e535ffb3d",
                 "sha256:2ad357d12971e77360034c1596011a03f50c0f9e1ecd12e081342b8d1aee2236",
-                "sha256:2b4d7f03a8a6632598cbc5df15bbca9f778c43db7cf1a838f4fa2c8599a8691a",
-                "sha256:2e1a5c6adebb93c3b175103c2f855eda957283c10cf937d791d81bef8872d6ca",
-                "sha256:309d91bd7a35063ec7a0e4d75645488bfab3f0b66373e7722f23da7f5b0f34cc",
-                "sha256:358d635b1fc22a425444d52f26287ae5aea9e96e254ff3c59c407426f44574f4",
-                "sha256:3f4d0b3403d3e110d2588c275540649b1841725f5a11a7162620224155d00ba2",
-                "sha256:43a155eb76025c61fc20c3d03b89ca28efa6f5be572ab6110b2fb68eda96bfea",
-                "sha256:493082f104b5ca920e97a485913de254cbe351900deed72d4264571c73464cd0",
-                "sha256:4c4f368ffe1c2e7602359c2c50233269f3abe1c48ca6b288dcd0fb1d1c679733",
-                "sha256:5ff16548492e8a12e65ff3d55857ccd818584ed587a6c2898a9ebbe09a880674",
-                "sha256:66f393e10dd866be267deb3feca39babba08ae13763e0fc7a1063cbe1f8e49f6",
-                "sha256:700d7579995044dc724847560b78ac786f0ca292867447afda7727a6fbaa082e",
-                "sha256:81912cfe276e0069dca99e1e4e6be7b06b5fc8342641c6b472cb2fed7de7ae18",
-                "sha256:82cbd3317320aa63c65555aa4894bf33a13fb3a77f079059eb5935eea415938d",
-                "sha256:845fddf89dca1e94abe168760a38271abfc2e31863fbb4ada7f9a99337d7c3dc",
-                "sha256:87d942863fe74b1c3be83a045996addf1639218c2cb89c5da18c06c0fe3917ea",
-                "sha256:9721f1b7275d3112dc7ccf63f0553c769f09b5c25a26ee45872c7f5c09edf6c1",
-                "sha256:a4497faa4f1c0fc365ba05eaecfb6b5d24e3c8c72e95938f9524e29dadb15e76",
-                "sha256:a7cfaebd8f24c2b537fa6a271229b051cdac9c1734bb6f939ccfc7c055689baa",
-                "sha256:ab3508df9a92c1d3362343d235420d08e2662969b83134f8a97dc1451cbe5e84",
-                "sha256:b0059630ca5c6b297690a6bf57bf2fdac1395c24b7935fd73ee64190276b743b",
-                "sha256:b6cebae1502ce5b87d7c6f532fa90ab345cfbda62b95aeea4e431e164d498a3d",
-                "sha256:bd4800e32b4c8d99c3a2c943f1ac430cbf80658d884123d19639bcde90dad44a",
-                "sha256:cdd92dd9471e624cd1d8c1a2703d25f114b59b736b0f1f659a98414e535ffb3d",
-                "sha256:d00e29b78ff610d300b2c37049a41234d48ea4f2d2581759ebcf67caaf731c31",
-                "sha256:d1ee76f560c3c3e8faada866a07a32485445e16ed2206ac8378bd90dadffb9f0",
-                "sha256:dd707a21332615108b736ef0b8513d3edaf12d2a7d5fc26cd04a169a8ae9b526",
-                "sha256:e3ba9b14607c23623cf38f90b23f5bed4a3be87cbfa96e2e9f4eabb975d1e98b",
                 "sha256:e9a0e1caed2a52f15c96507ab78a48f346c05681a49c5b003172f8073da6aa6b",
                 "sha256:eea9135432428d3ca7ee9be86af27cb8e56243f73764a9b6c3e0bda1394916be",
+                "sha256:700d7579995044dc724847560b78ac786f0ca292867447afda7727a6fbaa082e",
+                "sha256:66f393e10dd866be267deb3feca39babba08ae13763e0fc7a1063cbe1f8e49f6",
+                "sha256:5ff16548492e8a12e65ff3d55857ccd818584ed587a6c2898a9ebbe09a880674",
+                "sha256:d00e29b78ff610d300b2c37049a41234d48ea4f2d2581759ebcf67caaf731c31",
+                "sha256:87d942863fe74b1c3be83a045996addf1639218c2cb89c5da18c06c0fe3917ea",
+                "sha256:358d635b1fc22a425444d52f26287ae5aea9e96e254ff3c59c407426f44574f4",
+                "sha256:81912cfe276e0069dca99e1e4e6be7b06b5fc8342641c6b472cb2fed7de7ae18",
+                "sha256:079248312838c4c8f3494934ab7382a42d42d5f365f0cf7516f938dbb3f53f3f",
+                "sha256:b0059630ca5c6b297690a6bf57bf2fdac1395c24b7935fd73ee64190276b743b",
+                "sha256:493082f104b5ca920e97a485913de254cbe351900deed72d4264571c73464cd0",
+                "sha256:e3ba9b14607c23623cf38f90b23f5bed4a3be87cbfa96e2e9f4eabb975d1e98b",
+                "sha256:82cbd3317320aa63c65555aa4894bf33a13fb3a77f079059eb5935eea415938d",
+                "sha256:9721f1b7275d3112dc7ccf63f0553c769f09b5c25a26ee45872c7f5c09edf6c1",
+                "sha256:bd4800e32b4c8d99c3a2c943f1ac430cbf80658d884123d19639bcde90dad44a",
                 "sha256:f29841e865590af72c4b90d7b5b8e93fd560f5dea436c1d5ee8053788f9285de",
                 "sha256:f3a5c6d054c531536a83521c00e5d4004f1e126e2e2556ce399bef4180fbe540",
+                "sha256:dd707a21332615108b736ef0b8513d3edaf12d2a7d5fc26cd04a169a8ae9b526",
+                "sha256:2e1a5c6adebb93c3b175103c2f855eda957283c10cf937d791d81bef8872d6ca",
                 "sha256:f87f522bde5540d8a4b11df80058281ac38c44b13ce29ced1e294963dd51a8f8",
-                "sha256:f8c55dd0f56d3d618dfacf129e010cbe5d5f94b6951c1b2f13ab1a2f79c284da",
-                "sha256:f98b461cb59f117887aa634a66022c0bd394278245ed51189f63a036516e32de"
-            ],
-            "index": "pypi",
+                "sha256:a7cfaebd8f24c2b537fa6a271229b051cdac9c1734bb6f939ccfc7c055689baa",
+                "sha256:309d91bd7a35063ec7a0e4d75645488bfab3f0b66373e7722f23da7f5b0f34cc",
+                "sha256:0388c12539372bb92d6dde68b4627f0300d948965bbb7fc104924d715fdc0965",
+                "sha256:ab3508df9a92c1d3362343d235420d08e2662969b83134f8a97dc1451cbe5e84",
+                "sha256:43a155eb76025c61fc20c3d03b89ca28efa6f5be572ab6110b2fb68eda96bfea",
+                "sha256:f98b461cb59f117887aa634a66022c0bd394278245ed51189f63a036516e32de",
+                "sha256:b6cebae1502ce5b87d7c6f532fa90ab345cfbda62b95aeea4e431e164d498a3d",
+                "sha256:a4497faa4f1c0fc365ba05eaecfb6b5d24e3c8c72e95938f9524e29dadb15e76",
+                "sha256:2b4d7f03a8a6632598cbc5df15bbca9f778c43db7cf1a838f4fa2c8599a8691a",
+                "sha256:1afccd7e27cac1b9617be8c769f6d8a6d363699c9b86820f40c74cfb3328921c"
+            ],
             "version": "==4.4.2"
         },
         "dj-database-url": {
             "hashes": [
-                "sha256:4aeaeb1f573c74835b0686a2b46b85990571159ffc21aa57ecd4d1e1cb334163",
-                "sha256:851785365761ebe4994a921b433062309eb882fedd318e1b0fcecc607ed02da9"
-            ],
-            "index": "pypi",
+                "sha256:851785365761ebe4994a921b433062309eb882fedd318e1b0fcecc607ed02da9",
+                "sha256:4aeaeb1f573c74835b0686a2b46b85990571159ffc21aa57ecd4d1e1cb334163"
+            ],
             "version": "==0.5.0"
         },
         "dj-email-url": {
             "hashes": [
-                "sha256:84f32673156f58d740a14cab09f04ca92a65b2c8881b60e31e09e67d7853e544",
-                "sha256:de8e062c1483d1bfc7a9a185c6601f9c822087bd529756989f81f1dc82855cee"
-            ],
-            "index": "pypi",
+                "sha256:de8e062c1483d1bfc7a9a185c6601f9c822087bd529756989f81f1dc82855cee",
+                "sha256:84f32673156f58d740a14cab09f04ca92a65b2c8881b60e31e09e67d7853e544"
+            ],
             "version": "==0.1.0"
         },
         "django": {
@@ -169,18 +159,13 @@
                 "sha256:25df265e1fdb74f7e7305a1de620a84681bcc9c05e84a3ed97e4a1a63024f18d",
                 "sha256:d6d94554abc82ca37e447c3d28958f5ac39bd7d4adaa285543ae97fb1129fd69"
             ],
-<<<<<<< HEAD
-=======
-            "index": "pypi",
->>>>>>> c18972be
             "version": "==2.0.9"
         },
         "django-ajax-selects": {
             "hashes": [
-                "sha256:1f893b9b02834b6052645be090ffbdba4739ab0a9c25ca2111fdd755ca600fa9",
-                "sha256:44911d0f553ee2482c34765924e68b8e984fdc1086e0a94a94f1807176f4f630"
-            ],
-            "index": "pypi",
+                "sha256:44911d0f553ee2482c34765924e68b8e984fdc1086e0a94a94f1807176f4f630",
+                "sha256:1f893b9b02834b6052645be090ffbdba4739ab0a9c25ca2111fdd755ca600fa9"
+            ],
             "version": "==1.7.1"
         },
         "django-cors-headers": {
@@ -188,7 +173,6 @@
                 "sha256:5545009c9b233ea7e70da7dbab7cb1c12afa01279895086f98ec243d7eab46fa",
                 "sha256:c4c2ee97139d18541a1be7d96fe337d1694623816d83f53cb7c00da9b94acae1"
             ],
-            "index": "pypi",
             "version": "==2.4.0"
         },
         "django-countries": {
@@ -196,29 +180,20 @@
                 "sha256:2f684e2c2b8afdfd80137c8bcbb2d75f62a4a7863101cc62b4d84d3c9f27fdab",
                 "sha256:74ebe919aeccea818dafea17b0b243fb1280c55226cb315b9622f0c0416536d2"
             ],
-            "index": "pypi",
             "version": "==5.3.2"
         },
         "django-crispy-forms": {
             "hashes": [
-                "sha256:5952bab971110d0b86c278132dae0aa095beee8f723e625c3d3fa28888f1675f",
-                "sha256:705ededc554ad8736157c666681165fe22ead2dec0d5446d65fc9dd976a5a876"
-            ],
-            "index": "pypi",
+                "sha256:705ededc554ad8736157c666681165fe22ead2dec0d5446d65fc9dd976a5a876",
+                "sha256:5952bab971110d0b86c278132dae0aa095beee8f723e625c3d3fa28888f1675f"
+            ],
             "version": "==1.7.2"
         },
         "django-debug-toolbar": {
             "hashes": [
-<<<<<<< HEAD
                 "sha256:1dcae28d430522debafde2602b3450eb784410b78e16c29a00448032df2a4c90",
                 "sha256:08e0e43f6c1fd9820af4cbdcd54b5fb80bf83a2e08b2cc952547a671174999b8"
             ],
-=======
-                "sha256:08e0e43f6c1fd9820af4cbdcd54b5fb80bf83a2e08b2cc952547a671174999b8",
-                "sha256:1dcae28d430522debafde2602b3450eb784410b78e16c29a00448032df2a4c90"
-            ],
-            "index": "pypi",
->>>>>>> c18972be
             "version": "==1.10.1"
         },
         "django-filter": {
@@ -226,15 +201,13 @@
                 "sha256:ea204242ea83790e1512c9d0d8255002a652a6f4986e93cee664f28955ba0c22",
                 "sha256:ec0ef1ba23ef95b1620f5d481334413700fb33f45cd76d56a63f4b0b1d76976a"
             ],
-            "index": "pypi",
             "version": "==1.1.0"
         },
         "django-model-utils": {
             "hashes": [
-                "sha256:2c057f3bf0859aba27f04389f0cedd2d48f8c9b3848acb86fd9970794e58f477",
-                "sha256:8cd377744aa45f9f131d652ec460c57d1aaa88d3e9b586c8e27eb709341b9084"
-            ],
-            "index": "pypi",
+                "sha256:8cd377744aa45f9f131d652ec460c57d1aaa88d3e9b586c8e27eb709341b9084",
+                "sha256:2c057f3bf0859aba27f04389f0cedd2d48f8c9b3848acb86fd9970794e58f477"
+            ],
             "version": "==3.1.2"
         },
         "django-otp": {
@@ -242,14 +215,12 @@
                 "sha256:4bb6b965f48e81a9c59936fcc115dd21cd91926d70cb692f52bf57e12d5b9908",
                 "sha256:db7b2aefa2bc40150492179d1171aec6c71933c0fd5c4b8287fcb09b35d46933"
             ],
-            "index": "pypi",
             "version": "==0.5.0"
         },
         "django-phonenumber-field": {
             "hashes": [
                 "sha256:08257904750d7329b2b11dd9d8d6b7ceb261980db555bb426d9900fa390e2a4c"
             ],
-            "index": "pypi",
             "version": "==2.0.1"
         },
         "django-prometheus": {
@@ -257,15 +228,13 @@
                 "sha256:571d89a13e2547e1c3d19901f155bde8e101323fbcb0439363d670bc61c8c541",
                 "sha256:e8da2eb91cb20cfe0b8130305d34f3503766b7a08a244ce1031c36136beeb7a5"
             ],
-            "index": "pypi",
             "version": "==1.0.15"
         },
         "django-redis": {
             "hashes": [
-                "sha256:15b47faef6aefaa3f47135a2aeb67372da300e4a4cf06809c66ab392686a2155",
-                "sha256:a90343c33a816073b735f0bed878eaeec4f83b75fcc0dce2432189b8ea130424"
-            ],
-            "index": "pypi",
+                "sha256:a90343c33a816073b735f0bed878eaeec4f83b75fcc0dce2432189b8ea130424",
+                "sha256:15b47faef6aefaa3f47135a2aeb67372da300e4a4cf06809c66ab392686a2155"
+            ],
             "version": "==4.9.0"
         },
         "django-silk": {
@@ -273,31 +242,27 @@
                 "sha256:ab6b7151a54eaa14d4fc77a58fd75e7c0c8bd60d29c87e55575845a304b0c0eb",
                 "sha256:bce0e35d2a6ec3688a0c062c6964695beef4a452be48085f2c1e25f685652d9d"
             ],
-            "index": "pypi",
             "version": "==3.0.1"
         },
         "django-stdimage": {
             "hashes": [
-                "sha256:c39b75fbd4ce58c155072ce37ab551704eefe225e5f847aa9532554076843a28",
-                "sha256:e3bf83621a472ec9c28df88cd87119d94616d48b3867f6db7dfa3292dc51ee99"
-            ],
-            "index": "pypi",
+                "sha256:e3bf83621a472ec9c28df88cd87119d94616d48b3867f6db7dfa3292dc51ee99",
+                "sha256:c39b75fbd4ce58c155072ce37ab551704eefe225e5f847aa9532554076843a28"
+            ],
             "version": "==3.2.0"
         },
         "django-webpack-loader": {
             "hashes": [
-                "sha256:60bab6b9a037a5346fad12d2a70a6bc046afb33154cf75ed640b93d3ebd5f520",
-                "sha256:970b968c2a8975fb7eff56a3bab5d0d90d396740852d1e0c50c5cfe2b824199a"
-            ],
-            "index": "pypi",
+                "sha256:970b968c2a8975fb7eff56a3bab5d0d90d396740852d1e0c50c5cfe2b824199a",
+                "sha256:60bab6b9a037a5346fad12d2a70a6bc046afb33154cf75ed640b93d3ebd5f520"
+            ],
             "version": "==0.6.0"
         },
         "djangorestframework": {
             "hashes": [
-                "sha256:b6714c3e4b0f8d524f193c91ecf5f5450092c2145439ac2769711f7eba89a9d9",
-                "sha256:c375e4f95a3a64fccac412e36fb42ba36881e52313ec021ef410b40f67cddca4"
-            ],
-            "index": "pypi",
+                "sha256:c375e4f95a3a64fccac412e36fb42ba36881e52313ec021ef410b40f67cddca4",
+                "sha256:b6714c3e4b0f8d524f193c91ecf5f5450092c2145439ac2769711f7eba89a9d9"
+            ],
             "version": "==3.8.2"
         },
         "djangorestframework-gis": {
@@ -305,7 +270,6 @@
                 "sha256:018200f8ac8e4babd04001e86ce8df5ad86057d1e7438558b7c9ce24b532ea20",
                 "sha256:94901389f32f0b8cdd1133e581f81c745c903449a08c2ddff0fcb2645cca846c"
             ],
-            "index": "pypi",
             "version": "==0.13"
         },
         "gprof2dot": {
@@ -316,21 +280,20 @@
         },
         "hiredis": {
             "hashes": [
-                "sha256:013c4e31be95bd5d9e45a0f830743458249012dc1691b45b1710976c280074a0",
+                "sha256:71303245ea72cd85e72705ad237eb9d3847cdeff45f4ec81b0fa08ef4941610f",
+                "sha256:587f56d987cfa9397362d2f772b34ea69e61637fc0093807525e94cb919aa027",
                 "sha256:0805bd9e98551bc904e487388c871c039878e5bf8fefed26b504dfe505ac91b4",
-                "sha256:09025bdda2a17294be015bccab7c1039ed41c95cdbef8915f27006c5204e656c",
-                "sha256:3f8b334c59c474e2b92580d7f4fb6503a08c013ae8a877ffc5c252f899d90ac6",
                 "sha256:45887ded08a2e819123124b5cec4ec1c7e272a8c453d35fecb6d36e5b8c54717",
-                "sha256:587f56d987cfa9397362d2f772b34ea69e61637fc0093807525e94cb919aa027",
-                "sha256:71303245ea72cd85e72705ad237eb9d3847cdeff45f4ec81b0fa08ef4941610f",
-                "sha256:7fd22790038ea983a5ecf8e77697906f59e9f781873cc8c9d6618bebeed7fb0c",
                 "sha256:824e223a0e5a3a7b81025aa35075b4be5eec7251cebb3d305b092bc6f0beacaa",
                 "sha256:bb2744c6026fa4dc4fb6b58d7b36d62ce3f669bb785956d1e3705b7bdbc23e3c",
+                "sha256:7fd22790038ea983a5ecf8e77697906f59e9f781873cc8c9d6618bebeed7fb0c",
                 "sha256:c8a2d8d874b1cf6fb104a777846cfa22224f44ce3bef451ec4ae5160082825f7",
-                "sha256:ca958e13128e49674aa4a96f02746f5de5973f39b57297b84d59fd44d314d5b5",
-                "sha256:f69bffe7c1ad38be95bbb2c3e5c3f6f4eecb28b2f431a3c3e1532509eea89c92"
-            ],
-            "index": "pypi",
+                "sha256:013c4e31be95bd5d9e45a0f830743458249012dc1691b45b1710976c280074a0",
+                "sha256:3f8b334c59c474e2b92580d7f4fb6503a08c013ae8a877ffc5c252f899d90ac6",
+                "sha256:09025bdda2a17294be015bccab7c1039ed41c95cdbef8915f27006c5204e656c",
+                "sha256:f69bffe7c1ad38be95bbb2c3e5c3f6f4eecb28b2f431a3c3e1532509eea89c92",
+                "sha256:ca958e13128e49674aa4a96f02746f5de5973f39b57297b84d59fd44d314d5b5"
+            ],
             "version": "==0.2.0"
         },
         "html2text": {
@@ -338,7 +301,6 @@
                 "sha256:490db40fe5b2cd79c461cf56be4d39eb8ca68191ae41ba3ba79f6cb05b7dd662",
                 "sha256:627514fb30e7566b37be6900df26c2c78a030cc9e6211bda604d8181233bcdd4"
             ],
-            "index": "pypi",
             "version": "==2018.1.9"
         },
         "html5lib": {
@@ -359,10 +321,9 @@
         },
         "idna": {
             "hashes": [
-                "sha256:2c6a5de3089009e3da7c5dde64a141dbc8551d5b7f6cf4ed7c2568d0cc520a8f",
-                "sha256:8c7309c718f94b3a625cb648ace320157ad16ff131ae0af362c9f21b80ef6ec4"
-            ],
-            "index": "pypi",
+                "sha256:8c7309c718f94b3a625cb648ace320157ad16ff131ae0af362c9f21b80ef6ec4",
+                "sha256:2c6a5de3089009e3da7c5dde64a141dbc8551d5b7f6cf4ed7c2568d0cc520a8f"
+            ],
             "version": "==2.6"
         },
         "jinja2": {
@@ -377,7 +338,6 @@
                 "sha256:385bf38e6de7f3851f674671dbfe24572ce999608d293a85fb8a630654d8bd9c",
                 "sha256:d0fc6f2a36610a308f838db4b832dad79a681b516ac1d1a1f9d42edb58cc11a2"
             ],
-            "index": "pypi",
             "version": "==4.0.2"
         },
         "markdown": {
@@ -385,7 +345,6 @@
                 "sha256:9ba587db9daee7ec761cfc656272be6aabe2ed300fece21208e4aab2e457bc8f",
                 "sha256:a856869c7ff079ad84a3e19cd87a64998350c2b94e9e08e44270faef33400f81"
             ],
-            "index": "pypi",
             "version": "==2.6.11"
         },
         "markupsafe": {
@@ -402,28 +361,21 @@
         },
         "oauthlib": {
             "hashes": [
-                "sha256:ac35665a61c1685c56336bda97d5eefa246f1202618a1d6f34fccb1bdd404162",
-                "sha256:d883b36b21a6ad813953803edfa563b1b579d79ca758fe950d1bc9e8b326025b"
-            ],
-            "index": "pypi",
+                "sha256:d883b36b21a6ad813953803edfa563b1b579d79ca758fe950d1bc9e8b326025b",
+                "sha256:ac35665a61c1685c56336bda97d5eefa246f1202618a1d6f34fccb1bdd404162"
+            ],
             "version": "==2.1.0"
         },
         "ovh": {
             "hashes": [
                 "sha256:79fa4bdc61b9953af867676a9558d9e792b9fde568c980efe848a40565a217cd"
             ],
-            "index": "pypi",
             "version": "==0.4.8"
         },
         "phonenumbers": {
             "hashes": [
-<<<<<<< HEAD
                 "sha256:e2804ae067cd123211e4edb141f3e4942d9a1e374fee7c6c8827babefaecb042",
                 "sha256:df8625fe51b3b3f188e846a83669d8ffc154c13e9a31005dc2d7ec5da907848c"
-=======
-                "sha256:df8625fe51b3b3f188e846a83669d8ffc154c13e9a31005dc2d7ec5da907848c",
-                "sha256:e2804ae067cd123211e4edb141f3e4942d9a1e374fee7c6c8827babefaecb042"
->>>>>>> c18972be
             ],
             "version": "==8.9.14"
         },
@@ -432,15 +384,10 @@
                 "sha256:703fc0334724d4abd459348b235963506039f00ab72117d444932f3347d9abe9",
                 "sha256:f7eab337b2aa083768d0cc5361a9f6f81a7bdff29cb333c31d81feae28cfe0cc"
             ],
-<<<<<<< HEAD
-=======
-            "index": "pypi",
->>>>>>> c18972be
             "version": "==8.9.14"
         },
         "pillow": {
             "hashes": [
-<<<<<<< HEAD
                 "sha256:aa6ca3eb56704cdc0d876fc6047ffd5ee960caad52452fbee0f99908a141a0ae",
                 "sha256:db5499d0710823fa4fb88206050d46544e8f0e0136a9a5f5570b026584c8fd74",
                 "sha256:5280ebc42641a1283b7b1f2c20e5b936692198b9dd9995527c18b794850be1a8",
@@ -492,60 +439,6 @@
                 "sha256:c55d348c1c65896c1bd804527de4880d251ae832acf90d74ad525bb79e77d55c",
                 "sha256:091136f2a37e9ed6bd8ce96fbf5269199ba6edee490d64de7ac934316f31ecca"
             ],
-=======
-                "sha256:00203f406818c3f45d47bb8fe7e67d3feddb8dcbbd45a289a1de7dd789226360",
-                "sha256:0616f800f348664e694dddb0b0c88d26761dd5e9f34e1ed7b7a7d2da14b40cb7",
-                "sha256:091136f2a37e9ed6bd8ce96fbf5269199ba6edee490d64de7ac934316f31ecca",
-                "sha256:0d67ae9a5937b1348fa1d97c7dcb6b56aaef828ca6655298e96f2f3114ad829d",
-                "sha256:0e1aaddd00ee9014fe7a61b9da61427233fcd7c7f193b5efd6689e0ec36bc42f",
-                "sha256:1f7908aab90c92ad85af9d2fec5fc79456a89b3adcc26314d2cde0e238bd789e",
-                "sha256:2ea3517cd5779843de8a759c2349a3cd8d3893e03ab47053b66d5ec6f8bc4f93",
-                "sha256:39b662f65a067709a62943003c1e807d140e7fcf631fcfc66ebe905f8149b9f4",
-                "sha256:3ddc19447cf42ef3ec564ab7ebbd4f67838ba9816d739befe29dd70149c775bd",
-                "sha256:48a9f0538c91fc136b3a576bee0e7cd174773dc9920b310c21dcb5519722e82c",
-                "sha256:5280ebc42641a1283b7b1f2c20e5b936692198b9dd9995527c18b794850be1a8",
-                "sha256:576a8a7a57065dab968d9d18befa2594a7673dcdab78c9b1f34248410cc6118f",
-                "sha256:5e334a23c8f7cb6079987a2ed9978821a42b4323a3a3bdbc132945348737f9a9",
-                "sha256:5e34e4b5764af65551647f5cc67cf5198c1d05621781d5173b342e5e55bf023b",
-                "sha256:63b120421ab85cad909792583f83b6ca3584610c2fe70751e23f606a3c2e87f0",
-                "sha256:696b5e0109fe368d0057f484e2e91717b49a03f1e310f857f133a4acec9f91dd",
-                "sha256:6cb528de694f503ea164541c151da6c18267727a7558e0c9716cc0383d89658a",
-                "sha256:7306d851d5a0cfac9ea07f1177783836f4b37292e5f224a534a52111cb6a6451",
-                "sha256:7e3e32346d991f1788026917d0a9c182d6d32dc757163eee7ca990f1f831499e",
-                "sha256:870ed021a42b1b02b5fe4a739ea735f671a84128c0a666c705db2cb9abd528eb",
-                "sha256:916da1c19e4012d06a372127d7140dae894806fad67ef44330e5600d77833581",
-                "sha256:9303a289fa0811e1c6abd9ddebfc770556d7c3311cb2b32eff72164ddc49bc64",
-                "sha256:9577888ecc0ad7d06c3746afaba339c94d62b59da16f7a5d1cff9e491f23dace",
-                "sha256:987e1c94a33c93d9b209315bfda9faa54b8edfce6438a1e93ae866ba20de5956",
-                "sha256:99a3bbdbb844f4fb5d6dd59fac836a40749781c1fa63c563bc216c27aef63f60",
-                "sha256:99db8dc3097ceafbcff9cb2bff384b974795edeb11d167d391a02c7bfeeb6e16",
-                "sha256:a379526415f54f9462bc65a4da76fb0acc05e3b2a21717dde79621cf4377e0e6",
-                "sha256:a5a96cf49eb580756a44ecf12949e52f211e20bffbf5a95760ac14b1e499cd37",
-                "sha256:a844b5d8120f99fb7cd276ff544ac5bd562b0c053760d59694e6bf747c6ca7f5",
-                "sha256:a9284368e81a67a7f47d5ef1ef7e4f11a4f688485879f44cf5f9090bba1f9d94",
-                "sha256:aa6ca3eb56704cdc0d876fc6047ffd5ee960caad52452fbee0f99908a141a0ae",
-                "sha256:aade5e66795c94e4a2b2624affeea8979648d1b0ae3fcee17e74e2c647fc4a8a",
-                "sha256:b78905860336c1d292409e3df6ad39cc1f1c7f0964e66844bbc2ebfca434d073",
-                "sha256:b92f521cdc4e4a3041cc343625b699f20b0b5f976793fb45681aac1efda565f8",
-                "sha256:bb2baf44e97811687893873eab8cf9f18b40321cc15d15ff9f91dc031e30631f",
-                "sha256:bfde84bbd6ae5f782206d454b67b7ee8f7f818c29b99fd02bf022fd33bab14cb",
-                "sha256:c2b62d3df80e694c0e4a0ed47754c9480521e25642251b3ab1dff050a4e60409",
-                "sha256:c55d348c1c65896c1bd804527de4880d251ae832acf90d74ad525bb79e77d55c",
-                "sha256:c5e2be6c263b64f6f7656e23e18a4a9980cffc671442795682e8c4e4f815dd9f",
-                "sha256:c99aa3c63104e0818ec566f8ff3942fb7c7a8f35f9912cb63fd8e12318b214b2",
-                "sha256:dae06620d3978da346375ebf88b9e2dd7d151335ba668c995aea9ed07af7add4",
-                "sha256:db5499d0710823fa4fb88206050d46544e8f0e0136a9a5f5570b026584c8fd74",
-                "sha256:dcd3cd17d291e01e47636101c4a6638ffb44c842d009973e3b5c1b67ff718c58",
-                "sha256:f12df6b45abc18f27f6e21ce26f7cbf7aa19820911462e46536e22085658ca1e",
-                "sha256:f36baafd82119c4a114b9518202f2a983819101dcc14b26e43fc12cbefdce00e",
-                "sha256:f52b79c8796d81391ab295b04e520bda6feed54d54931708872e8f9ae9db0ea1",
-                "sha256:fa2a50f762d06d84125db0b95d0121e9c640afa7edc23fc0848896760a390f8e",
-                "sha256:fa49bb60792b542b95ca93a39041e7113843093ce3cfd216870118eb3798fcc9",
-                "sha256:ff8cff01582fa1a7e533cb97f628531c4014af4b5f38e33cdcfe5eec29b6d888",
-                "sha256:ffbccfe1c077b5f41738bd719518213c217be7a7a12a7e74113d05a0d6617390"
-            ],
-            "index": "pypi",
->>>>>>> c18972be
             "version": "==5.3.0"
         },
         "progressbar2": {
@@ -559,63 +452,61 @@
             "hashes": [
                 "sha256:17bc24c09431644f7c65d7bce9f4237252308070b6395d6d8e87767afe867e24"
             ],
-            "index": "pypi",
             "version": "==0.3.1"
         },
         "psutil": {
             "hashes": [
+                "sha256:b34611280a2d0697f1c499e15e936d88109170194b390599c98bab8072a71f05",
+                "sha256:a890c3e490493f21da2817ffc92822693bc0d6bcac9999caa04ffce8dd4e7132",
+                "sha256:1914bacbd2fc2af8f795daa44b9d2e0649a147460cfd21b1a70a124472f66d40",
+                "sha256:d081707ef0081920533db30200a2d30d5c0ea9cf6afa7cf8881ae4516cc69c48",
                 "sha256:0d8da7333549a998556c18eb2af3ce902c28d66ceb947505c008f91e9f988abd",
-                "sha256:1914bacbd2fc2af8f795daa44b9d2e0649a147460cfd21b1a70a124472f66d40",
+                "sha256:cea2557ee6a9faa2c100947637ded68414e12b851633c4ce26e0311b2a2ed539",
                 "sha256:215d61a901e67b1a35e14c6aedef317f7fa7e6075a20c150fd11bd2c906d2c83",
                 "sha256:51057c03aea251ad6667c2bba259bc7ed3210222d3a74152c84e3ab06e1da0ba",
-                "sha256:5b6322b167a5ba0c5463b4d30dfd379cd4ce245a1162ebf8fc7ab5c5ffae4f3b",
-                "sha256:a890c3e490493f21da2817ffc92822693bc0d6bcac9999caa04ffce8dd4e7132",
-                "sha256:b34611280a2d0697f1c499e15e936d88109170194b390599c98bab8072a71f05",
-                "sha256:cea2557ee6a9faa2c100947637ded68414e12b851633c4ce26e0311b2a2ed539",
-                "sha256:d081707ef0081920533db30200a2d30d5c0ea9cf6afa7cf8881ae4516cc69c48"
+                "sha256:5b6322b167a5ba0c5463b4d30dfd379cd4ce245a1162ebf8fc7ab5c5ffae4f3b"
             ],
             "version": "==5.4.7"
         },
         "psycopg2": {
             "hashes": [
+                "sha256:36f8f9c216fcca048006f6dd60e4d3e6f406afde26cfb99e063f137070139eaf",
+                "sha256:e9ca911f8e2d3117e5241d5fa9aaa991cb22fb0792627eeada47425d706b5ec8",
+                "sha256:3232ec1a3bf4dba97fbf9b03ce12e4b6c1d01ea3c85773903a67ced725728232",
+                "sha256:f93d508ca64d924d478fb11e272e09524698f0c581d9032e68958cfbdd41faef",
+                "sha256:e168aa795ffbb11379c942cf95bf813c7db9aa55538eb61de8c6815e092416f5",
+                "sha256:86b52e146da13c896e50c5a3341a9448151f1092b1a4153e425d1e8b62fec508",
+                "sha256:b2abbff9e4141484bb89b96eb8eae186d77bc6d5ffbec6b01783ee5c3c467351",
+                "sha256:efa19deae6b9e504a74347fe5e25c2cb9343766c489c2ae921b05f37338b18d1",
+                "sha256:b1964ed645ef8317806d615d9ff006c0dadc09dfc54b99ae67f9ba7a1ec9d5d2",
+                "sha256:6e737915de826650d1a5f7ff4ac6cf888a26f021a647390ca7bafdba0e85462b",
+                "sha256:0f4c784e1b5a320efb434c66a50b8dd7e30a7dc047e8f45c0a8d2694bfe72781",
+                "sha256:6bc3e68ee16f571681b8c0b6d5c0a77bef3c589012352b3f0cf5520e674e9d01",
+                "sha256:db5e3c52576cc5b93a959a03ccc3b02cb8f0af1fbbdc80645f7a215f0b864f3a",
+                "sha256:6dbbd7aabbc861eec6b910522534894d9dbb507d5819bc982032c3ea2e974f51",
+                "sha256:985c06c2a0f227131733ae58d6a541a5bc8b665e7305494782bebdb74202b793",
+                "sha256:19eaac4eb25ab078bd0f28304a0cb08702d120caadfe76bb1e6846ed1f68635e",
+                "sha256:aa3cd07f7f7e3183b63d48300666f920828a9dbd7d7ec53d450df2c4953687a9",
+                "sha256:59c1a0e4f9abe970062ed35d0720935197800a7ef7a62b3a9e3a70588d9ca40b",
+                "sha256:11fbf688d5c953c0a5ba625cc42dea9aeb2321942c7c5ed9341a68f865dc8cb1",
+                "sha256:d7de3bf0986d777807611c36e809b77a13bf1888f5c8db0ebf24b47a52d10726",
+                "sha256:0fdbaa32c9eb09ef09d425dc154628fca6fa69d2f7c1a33f889abb7e0efb3909",
+                "sha256:6506c5ff88750948c28d41852c09c5d2a49f51f28c6d90cbf1b6808e18c64e88",
+                "sha256:711ec617ba453fdfc66616db2520db3a6d9a891e3bf62ef9aba4c95bb4e61230",
+                "sha256:6ed9b2cfe85abc720e8943c1808eeffd41daa73e18b7c1e1a228b0b91f768ccc",
+                "sha256:844dacdf7530c5c612718cf12bc001f59b2d9329d35b495f1ff25045161aa6af",
+                "sha256:cc33c3a90492e21713260095f02b12bee02b8d1f2c03a221d763ce04fa90e2e9",
+                "sha256:f4b0460a21f784abe17b496f66e74157a6c36116fa86da8bf6aa028b9e8ad5fe",
                 "sha256:0b9e48a1c1505699a64ac58815ca99104aacace8321e455072cee4f7fe7b2698",
-                "sha256:0f4c784e1b5a320efb434c66a50b8dd7e30a7dc047e8f45c0a8d2694bfe72781",
-                "sha256:0fdbaa32c9eb09ef09d425dc154628fca6fa69d2f7c1a33f889abb7e0efb3909",
-                "sha256:11fbf688d5c953c0a5ba625cc42dea9aeb2321942c7c5ed9341a68f865dc8cb1",
-                "sha256:19eaac4eb25ab078bd0f28304a0cb08702d120caadfe76bb1e6846ed1f68635e",
-                "sha256:3232ec1a3bf4dba97fbf9b03ce12e4b6c1d01ea3c85773903a67ced725728232",
-                "sha256:36f8f9c216fcca048006f6dd60e4d3e6f406afde26cfb99e063f137070139eaf",
-                "sha256:59c1a0e4f9abe970062ed35d0720935197800a7ef7a62b3a9e3a70588d9ca40b",
-                "sha256:6506c5ff88750948c28d41852c09c5d2a49f51f28c6d90cbf1b6808e18c64e88",
-                "sha256:6bc3e68ee16f571681b8c0b6d5c0a77bef3c589012352b3f0cf5520e674e9d01",
-                "sha256:6dbbd7aabbc861eec6b910522534894d9dbb507d5819bc982032c3ea2e974f51",
-                "sha256:6e737915de826650d1a5f7ff4ac6cf888a26f021a647390ca7bafdba0e85462b",
-                "sha256:6ed9b2cfe85abc720e8943c1808eeffd41daa73e18b7c1e1a228b0b91f768ccc",
-                "sha256:711ec617ba453fdfc66616db2520db3a6d9a891e3bf62ef9aba4c95bb4e61230",
-                "sha256:844dacdf7530c5c612718cf12bc001f59b2d9329d35b495f1ff25045161aa6af",
-                "sha256:86b52e146da13c896e50c5a3341a9448151f1092b1a4153e425d1e8b62fec508",
-                "sha256:985c06c2a0f227131733ae58d6a541a5bc8b665e7305494782bebdb74202b793",
                 "sha256:a86dfe45f4f9c55b1a2312ff20a59b30da8d39c0e8821d00018372a2a177098f",
-                "sha256:aa3cd07f7f7e3183b63d48300666f920828a9dbd7d7ec53d450df2c4953687a9",
-                "sha256:b1964ed645ef8317806d615d9ff006c0dadc09dfc54b99ae67f9ba7a1ec9d5d2",
-                "sha256:b2abbff9e4141484bb89b96eb8eae186d77bc6d5ffbec6b01783ee5c3c467351",
-                "sha256:cc33c3a90492e21713260095f02b12bee02b8d1f2c03a221d763ce04fa90e2e9",
-                "sha256:d7de3bf0986d777807611c36e809b77a13bf1888f5c8db0ebf24b47a52d10726",
-                "sha256:db5e3c52576cc5b93a959a03ccc3b02cb8f0af1fbbdc80645f7a215f0b864f3a",
-                "sha256:e168aa795ffbb11379c942cf95bf813c7db9aa55538eb61de8c6815e092416f5",
-                "sha256:e9ca911f8e2d3117e5241d5fa9aaa991cb22fb0792627eeada47425d706b5ec8",
-                "sha256:eccf962d41ca46e6326b97c8fe0a6687b58dfc1a5f6540ed071ff1474cea749e",
-                "sha256:efa19deae6b9e504a74347fe5e25c2cb9343766c489c2ae921b05f37338b18d1",
-                "sha256:f4b0460a21f784abe17b496f66e74157a6c36116fa86da8bf6aa028b9e8ad5fe",
-                "sha256:f93d508ca64d924d478fb11e272e09524698f0c581d9032e68958cfbdd41faef"
-            ],
-            "index": "pypi",
+                "sha256:eccf962d41ca46e6326b97c8fe0a6687b58dfc1a5f6540ed071ff1474cea749e"
+            ],
             "version": "==2.7.5"
         },
         "pycodestyle": {
             "hashes": [
+                "sha256:cbc619d09254895b0d12c2c691e237b2e91e9b2ecf5e84c26b35400f93dcfb83",
                 "sha256:74abc4e221d393ea5ce1f129ea6903209940c1ecd29e002e8c6933c2b21026e0",
-                "sha256:cbc619d09254895b0d12c2c691e237b2e91e9b2ecf5e84c26b35400f93dcfb83",
                 "sha256:cbfca99bd594a10f674d0cd97a3d802a1fdef635d4361e1a2658de47ed261e3a"
             ],
             "version": "==2.4.0"
@@ -636,8 +527,8 @@
         },
         "python-utils": {
             "hashes": [
-                "sha256:34aaf26b39b0b86628008f2ae0ac001b30e7986a8d303b61e1357dfcdad4f6d3",
-                "sha256:e25f840564554eaded56eaa395bca507b0b9e9f0ae5ecb13a8cb785305c56d25"
+                "sha256:e25f840564554eaded56eaa395bca507b0b9e9f0ae5ecb13a8cb785305c56d25",
+                "sha256:34aaf26b39b0b86628008f2ae0ac001b30e7986a8d303b61e1357dfcdad4f6d3"
             ],
             "version": "==2.3.0"
         },
@@ -650,10 +541,9 @@
         },
         "qrcode": {
             "hashes": [
-                "sha256:037b0db4c93f44586e37f84c3da3f763874fcac85b2974a69a98e399ac78e1bf",
-                "sha256:de4ffc15065e6ff20a551ad32b6b41264f3c75275675406ddfa8e3530d154be3"
-            ],
-            "index": "pypi",
+                "sha256:de4ffc15065e6ff20a551ad32b6b41264f3c75275675406ddfa8e3530d154be3",
+                "sha256:037b0db4c93f44586e37f84c3da3f763874fcac85b2974a69a98e399ac78e1bf"
+            ],
             "version": "==6.0"
         },
         "redis": {
@@ -665,12 +555,11 @@
         },
         "redislite": {
             "hashes": [
-                "sha256:120c4e2a95bef3a83d6efa07d1be13650c853f0c3d640c9bbd86f6ef0fe71229",
+                "sha256:aa00d05280cc737217a18e6e240ac1808e1709e3e32df1f309b51f520690eef3",
                 "sha256:144e4f6b5c24d8bc999c6eeaf542a7179d9dee19ff8367b95559432159872445",
-                "sha256:aa00d05280cc737217a18e6e240ac1808e1709e3e32df1f309b51f520690eef3",
-                "sha256:f51402ec893df3554e336cf7e5c628e998cbb1fba8b6be9c4a56f55f0d6c4296"
-            ],
-            "index": "pypi",
+                "sha256:f51402ec893df3554e336cf7e5c628e998cbb1fba8b6be9c4a56f55f0d6c4296",
+                "sha256:120c4e2a95bef3a83d6efa07d1be13650c853f0c3d640c9bbd86f6ef0fe71229"
+            ],
             "version": "==3.2.311"
         },
         "requests": {
@@ -678,36 +567,33 @@
                 "sha256:6a1b267aa90cac58ac3a765d067950e7dbbf75b1da07e895d1f594193a40a38b",
                 "sha256:9c443e7324ba5b85070c4a818ade28bfabedf16ea10206da1132edaa6dda237e"
             ],
-            "index": "pypi",
             "version": "==2.18.4"
         },
         "requests-oauthlib": {
             "hashes": [
-                "sha256:8886bfec5ad7afb391ed5443b1f697c6f4ae98d0e5620839d8b4499c032ada3f",
                 "sha256:e21232e2465808c0e892e0e4dbb8c2faafec16ac6dc067dd546e9b466f3deac8",
-                "sha256:fe3282f48fb134ee0035712159f5429215459407f6d5484013343031ff1a400d"
-            ],
-            "index": "pypi",
+                "sha256:fe3282f48fb134ee0035712159f5429215459407f6d5484013343031ff1a400d",
+                "sha256:8886bfec5ad7afb391ed5443b1f697c6f4ae98d0e5620839d8b4499c032ada3f"
+            ],
             "version": "==1.0.0"
         },
         "rules": {
             "hashes": [
                 "sha256:89150f94a3339dc4f8aa9da6bf3b5ee2dd9ac17666982b8ca8ea9a551cb83b50"
             ],
-            "index": "pypi",
             "version": "==1.3"
         },
         "six": {
             "hashes": [
-                "sha256:70e8a77beed4562e7f14fe23a786b54f6296e34344c23bc42f07b15018ff98e9",
-                "sha256:832dc0e10feb1aa2c68dcc57dbb658f1c7e65b9b61af69048abc87a2db00a0eb"
+                "sha256:832dc0e10feb1aa2c68dcc57dbb658f1c7e65b9b61af69048abc87a2db00a0eb",
+                "sha256:70e8a77beed4562e7f14fe23a786b54f6296e34344c23bc42f07b15018ff98e9"
             ],
             "version": "==1.11.0"
         },
         "sqlparse": {
             "hashes": [
-                "sha256:ce028444cfab83be538752a2ffdb56bc417b7784ff35bb9a3062413717807dec",
-                "sha256:d9cf190f51cbb26da0412247dfe4fb5f4098edb73db84e02f9fc21fdca31fed4"
+                "sha256:d9cf190f51cbb26da0412247dfe4fb5f4098edb73db84e02f9fc21fdca31fed4",
+                "sha256:ce028444cfab83be538752a2ffdb56bc417b7784ff35bb9a3062413717807dec"
             ],
             "version": "==0.2.4"
         },
@@ -715,17 +601,12 @@
             "hashes": [
                 "sha256:e1319b556207a3758a0efebae14e5e52c648fc1db8975953b05fff12b6871b54"
             ],
-<<<<<<< HEAD
-=======
-            "index": "pypi",
->>>>>>> c18972be
             "version": "==1.3"
         },
         "systemd": {
             "hashes": [
                 "sha256:f44a02434cb1e6ff686bc7d25a7a665cc7af665965e933df3e76fa02d351a75b"
             ],
-            "index": "pypi",
             "version": "==0.16.1"
         },
         "urllib3": {
@@ -733,13 +614,12 @@
                 "sha256:06330f386d6e4b195fbfc736b297f58c5a892e4440e54d294d7004e3a9bbea1b",
                 "sha256:cc44da8e1145637334317feebd728bd869a35285b93cbb4cca2577da7e62db4f"
             ],
-            "index": "pypi",
             "version": "==1.22"
         },
         "vine": {
             "hashes": [
-                "sha256:52116d59bc45392af9fdd3b75ed98ae48a93e822cee21e5fda249105c59a7a72",
-                "sha256:6849544be74ec3638e84d90bc1cf2e1e9224cc10d96cd4383ec3f69e9bce077b"
+                "sha256:6849544be74ec3638e84d90bc1cf2e1e9224cc10d96cd4383ec3f69e9bce077b",
+                "sha256:52116d59bc45392af9fdd3b75ed98ae48a93e822cee21e5fda249105c59a7a72"
             ],
             "version": "==1.1.4"
         },
@@ -771,10 +651,6 @@
                 "sha256:47b17ea874454a5c2eacc2732b04a750d260b01ba479323155ac8a39031f5535",
                 "sha256:9fed506c3772c875a3048bc134a25e6f5e997b1569b2636f6a5d891f34cbfd46"
             ],
-<<<<<<< HEAD
-=======
-            "index": "pypi",
->>>>>>> c18972be
             "version": "==7.0.1"
         },
         "ipython-genutils": {
@@ -793,49 +669,38 @@
         },
         "parso": {
             "hashes": [
-                "sha256:35704a43a3c113cce4de228ddb39aab374b8004f4f2407d070b6a2ca784ce8a2",
-                "sha256:895c63e93b94ac1e1690f5fdd40b65f07c8171e3e53cbd7793b5b96c0e0a7f24"
+                "sha256:895c63e93b94ac1e1690f5fdd40b65f07c8171e3e53cbd7793b5b96c0e0a7f24",
+                "sha256:35704a43a3c113cce4de228ddb39aab374b8004f4f2407d070b6a2ca784ce8a2"
             ],
             "version": "==0.3.1"
         },
         "pexpect": {
             "hashes": [
-                "sha256:2a8e88259839571d1251d278476f3eec5db26deb73a70be5ed5dc5435e418aba",
-                "sha256:3fbd41d4caf27fa4a377bfd16fef87271099463e6fa73e92a52f92dfee5d425b"
+                "sha256:3fbd41d4caf27fa4a377bfd16fef87271099463e6fa73e92a52f92dfee5d425b",
+                "sha256:2a8e88259839571d1251d278476f3eec5db26deb73a70be5ed5dc5435e418aba"
             ],
             "markers": "sys_platform != 'win32'",
             "version": "==4.6.0"
         },
         "pickleshare": {
             "hashes": [
-<<<<<<< HEAD
                 "sha256:9649af414d74d4df115d5d718f82acb59c9d418196b7b4290ed47a12ce62df56",
                 "sha256:87683d47965c1da65cdacaf31c8441d12b8044cdec9aca500cd78fc2c683afca"
-=======
-                "sha256:87683d47965c1da65cdacaf31c8441d12b8044cdec9aca500cd78fc2c683afca",
-                "sha256:9649af414d74d4df115d5d718f82acb59c9d418196b7b4290ed47a12ce62df56"
->>>>>>> c18972be
             ],
             "version": "==0.7.5"
         },
         "prompt-toolkit": {
             "hashes": [
-<<<<<<< HEAD
                 "sha256:81da9ecf6ca6806a549697529af8ec3ac5b739c13ac14607218e650db1b53131",
                 "sha256:c67c1c264d8a0d9e1070e9272bacee00f76c81daab7bc4bf09ff991bd1e224a7",
                 "sha256:5eff0c9fd652384ecfe730bbcdf3658868725c6928fbf608d9338834d7a974b6"
-=======
-                "sha256:5eff0c9fd652384ecfe730bbcdf3658868725c6928fbf608d9338834d7a974b6",
-                "sha256:81da9ecf6ca6806a549697529af8ec3ac5b739c13ac14607218e650db1b53131",
-                "sha256:c67c1c264d8a0d9e1070e9272bacee00f76c81daab7bc4bf09ff991bd1e224a7"
->>>>>>> c18972be
             ],
             "version": "==2.0.5"
         },
         "ptyprocess": {
             "hashes": [
-                "sha256:923f299cc5ad920c68f2bc0bc98b75b9f838b93b599941a6b63ddbc2476394c0",
-                "sha256:d7cc528d76e76342423ca640335bd3633420dc1366f258cb31d05e865ef5ca1f"
+                "sha256:d7cc528d76e76342423ca640335bd3633420dc1366f258cb31d05e865ef5ca1f",
+                "sha256:923f299cc5ad920c68f2bc0bc98b75b9f838b93b599941a6b63ddbc2476394c0"
             ],
             "version": "==0.6.0"
         },
@@ -854,22 +719,22 @@
         },
         "six": {
             "hashes": [
-                "sha256:70e8a77beed4562e7f14fe23a786b54f6296e34344c23bc42f07b15018ff98e9",
-                "sha256:832dc0e10feb1aa2c68dcc57dbb658f1c7e65b9b61af69048abc87a2db00a0eb"
+                "sha256:832dc0e10feb1aa2c68dcc57dbb658f1c7e65b9b61af69048abc87a2db00a0eb",
+                "sha256:70e8a77beed4562e7f14fe23a786b54f6296e34344c23bc42f07b15018ff98e9"
             ],
             "version": "==1.11.0"
         },
         "traitlets": {
             "hashes": [
-                "sha256:9c4bd2d267b7153df9152698efb1050a5d84982d3384a37b2c1f7723ba3e7835",
-                "sha256:c6cb5e6f57c5a9bdaa40fa71ce7b4af30298fbab9ece9815b5d995ab6217c7d9"
+                "sha256:c6cb5e6f57c5a9bdaa40fa71ce7b4af30298fbab9ece9815b5d995ab6217c7d9",
+                "sha256:9c4bd2d267b7153df9152698efb1050a5d84982d3384a37b2c1f7723ba3e7835"
             ],
             "version": "==4.3.2"
         },
         "wcwidth": {
             "hashes": [
-                "sha256:3df37372226d6e63e1b1e1eda15c594bca98a22d33a23832a90998faa96bc65e",
-                "sha256:f4ebe71925af7b40a864553f761ed559b43544f8f71746c2d756c7fe788ade7c"
+                "sha256:f4ebe71925af7b40a864553f761ed559b43544f8f71746c2d756c7fe788ade7c",
+                "sha256:3df37372226d6e63e1b1e1eda15c594bca98a22d33a23832a90998faa96bc65e"
             ],
             "version": "==0.1.7"
         }
