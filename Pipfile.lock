{
    "_meta": {
        "hash": {
            "sha256": "ea672db110c417fde08a7900ebd04eb52f3ecac5296528136cd42ded5faa8ef5"
        },
        "pipfile-spec": 6,
        "requires": {
            "python_version": "3.8"
        },
        "sources": [
            {
                "name": "pypi",
                "url": "https://pypi.python.org/simple",
                "verify_ssl": true
            }
        ]
    },
    "default": {
        "amqp": {
            "hashes": [
                "sha256:70cdb10628468ff14e57ec2f751c7aa9e48e7e3651cfd62d431213c0c4e58f21",
                "sha256:aa7f313fb887c91f15474c1229907a04dac0b8135822d6603437803424c0aa59"
            ],
            "markers": "python_version >= '2.7' and python_version not in '3.0, 3.1, 3.2, 3.3, 3.4'",
            "version": "==2.6.1"
        },
        "appdirs": {
            "hashes": [
                "sha256:7d5d0167b2b1ba821647616af46a749d1c653740dd0d2415100fe26e27afdf41",
                "sha256:a841dacd6b99318a741b166adb07e19ee71a274450e68237b4650ca1055ab128"
            ],
            "version": "==1.4.4"
        },
        "arrow": {
            "hashes": [
                "sha256:4bfacea734ead51495dc47df00421ecfd4ca1f2c0fbe58b9a26eaeddedc31caf",
                "sha256:67f8be7c0cf420424bc62d8d7dc40b44e4bb2f7b515f9cc2954fb36e35797656"
            ],
            "markers": "python_version >= '2.7' and python_version not in '3.0, 3.1, 3.2, 3.3, 3.4'",
            "version": "==0.14.7"
        },
        "asgiref": {
            "hashes": [
                "sha256:5ee950735509d04eb673bd7f7120f8fa1c9e2df495394992c73234d526907e17",
                "sha256:7162a3cb30ab0609f1a4c95938fd73e8604f63bdba516a7f7d64b83ff09478f0"
            ],
            "markers": "python_version >= '3.5'",
            "version": "==3.3.1"
        },
        "attrs": {
            "hashes": [
                "sha256:31b2eced602aa8423c2aea9c76a724617ed67cf9513173fd3a4f03e3a929c7e6",
                "sha256:832aa3cde19744e49938b91fea06d69ecb9e649c93ba974535d08ad92164f700"
            ],
            "markers": "python_version >= '2.7' and python_version not in '3.0, 3.1, 3.2, 3.3'",
            "version": "==20.3.0"
        },
        "autopep8": {
            "hashes": [
                "sha256:d21d3901cb0da6ebd1e83fc9b0dfbde8b46afc2ede4fe32fbda0c7c6118ca094"
            ],
            "version": "==1.5.4"
        },
        "babel": {
            "hashes": [
                "sha256:9d35c22fcc79893c3ecc85ac4a56cde1ecf3f19c540bba0922308a6c06ca6fa5",
                "sha256:da031ab54472314f210b0adcff1588ee5d1d1d0ba4dbd07b94dba82bde791e05"
            ],
            "markers": "python_version >= '2.7' and python_version not in '3.0, 3.1, 3.2, 3.3'",
            "version": "==2.9.0"
        },
        "beautifultable": {
            "hashes": [
                "sha256:28e2e93d44a4e84511c4869da4b907345435a06728925e295790f24e1d57300c",
                "sha256:d44d9551bbed7bfa88675324f84efb9aa857384d44e9fb21eb530f0a0badb815"
            ],
            "index": "pypi",
            "version": "==0.8.0"
        },
        "billiard": {
            "hashes": [
                "sha256:bff575450859a6e0fbc2f9877d9b715b0bbc07c3565bb7ed2280526a0cdf5ede",
                "sha256:d91725ce6425f33a97dfa72fb6bfef0e47d4652acd98a032bd1a7fbf06d5fa6a"
            ],
            "version": "==3.6.3.0"
        },
        "bleach": {
            "hashes": [
                "sha256:52b5919b81842b1854196eaae5ca29679a2f2e378905c346d3ca8227c2c66080",
                "sha256:9f8ccbeb6183c6e6cddea37592dfb0167485c1e3b13b3363bc325aa8bda3adbd"
            ],
            "index": "pypi",
            "version": "==3.2.1"
        },
        "boltons": {
            "hashes": [
                "sha256:3dd8a8e3c1886e7f7ba3422b50f55a66e1700161bf01b919d098e7d96dd2d9b6",
                "sha256:dd362291a460cc1e0c2e91cc6a60da3036ced77099b623112e8f833e6734bdc5"
            ],
            "version": "==20.2.1"
        },
        "boto3": {
            "hashes": [
<<<<<<< HEAD
                "sha256:3f26aad4c6b238055d17fd662620284ffb4ced542ed9a2f7f9df65d97a3f1190",
                "sha256:47151ed571c316458f4931cd2422995ba0c9f6818c5df7d75f49fc845208e42e"
            ],
            "index": "pypi",
            "version": "==1.16.56"
        },
        "botocore": {
            "hashes": [
                "sha256:01496e4c2c06aab79689f2c345a0e2cceb5fe1da7858a7e7df189bcf97703223",
                "sha256:a37d073c2f166753cc3799e77d87d4096e24433fcca5e7c8cc8e77e5dbfe60e9"
            ],
            "version": "==1.19.56"
=======
                "sha256:15d3910eb1acfcdaa6aa8a64f3ed956ada1b5f3f9a8f2f127fd786036cb2afa5",
                "sha256:d46f7c8c586c9c293f1a1eead56c18b82fcc3eec4dcebd4686aad4a675fd45b8"
            ],
            "index": "pypi",
            "version": "==1.16.54"
        },
        "botocore": {
            "hashes": [
                "sha256:bba883f97c6657df941598150bf8a5a88bb976b7de53ec41ad3e518cfe8931d3",
                "sha256:edfe213f3b01467605754ba1d46c6ac3b8a4be721fdf879d45c2132a99b4ac49"
            ],
            "version": "==1.19.54"
>>>>>>> a3b8dada
        },
        "cached-property": {
            "hashes": [
                "sha256:9fa5755838eecbb2d234c3aa390bd80fbd3ac6b6869109bfc1b499f7bd89a130",
                "sha256:df4f613cf7ad9a588cc381aaf4a512d26265ecebd5eb9e1ba12f1319eb85a6a0"
            ],
            "version": "==1.5.2"
        },
        "celery": {
            "hashes": [
                "sha256:a92e1d56e650781fb747032a3997d16236d037c8199eacd5217d1a72893bca45",
                "sha256:d220b13a8ed57c78149acf82c006785356071844afe0b27012a4991d44026f9f"
            ],
            "index": "pypi",
            "version": "==4.4.7"
        },
        "celery-prometheus-exporter": {
            "hashes": [
                "sha256:8fc2d5909921c44f01c8c1b7d956d92e6966f2e14eec196bf60735e39a0e0991",
                "sha256:a3ba0d3340b546ae82b36fef7645ccbc54c2b696fc3df05bb9ee28a402e710e1"
            ],
            "index": "pypi",
            "version": "==1.7.0"
        },
        "certifi": {
            "hashes": [
                "sha256:1a4995114262bffbc2413b159f2a1a480c969de6e6eb13ee966d470af86af59c",
                "sha256:719a74fb9e33b9bd44cc7f3a8d94bc35e4049deebe19ba7d8e108280cfd59830"
            ],
            "version": "==2020.12.5"
        },
        "cffi": {
            "hashes": [
                "sha256:00a1ba5e2e95684448de9b89888ccd02c98d512064b4cb987d48f4b40aa0421e",
                "sha256:00e28066507bfc3fe865a31f325c8391a1ac2916219340f87dfad602c3e48e5d",
                "sha256:045d792900a75e8b1e1b0ab6787dd733a8190ffcf80e8c8ceb2fb10a29ff238a",
                "sha256:0638c3ae1a0edfb77c6765d487fee624d2b1ee1bdfeffc1f0b58c64d149e7eec",
                "sha256:105abaf8a6075dc96c1fe5ae7aae073f4696f2905fde6aeada4c9d2926752362",
                "sha256:155136b51fd733fa94e1c2ea5211dcd4c8879869008fc811648f16541bf99668",
                "sha256:1a465cbe98a7fd391d47dce4b8f7e5b921e6cd805ef421d04f5f66ba8f06086c",
                "sha256:1d2c4994f515e5b485fd6d3a73d05526aa0fcf248eb135996b088d25dfa1865b",
                "sha256:2c24d61263f511551f740d1a065eb0212db1dbbbbd241db758f5244281590c06",
                "sha256:51a8b381b16ddd370178a65360ebe15fbc1c71cf6f584613a7ea08bfad946698",
                "sha256:594234691ac0e9b770aee9fcdb8fa02c22e43e5c619456efd0d6c2bf276f3eb2",
                "sha256:5cf4be6c304ad0b6602f5c4e90e2f59b47653ac1ed9c662ed379fe48a8f26b0c",
                "sha256:64081b3f8f6f3c3de6191ec89d7dc6c86a8a43911f7ecb422c60e90c70be41c7",
                "sha256:6bc25fc545a6b3d57b5f8618e59fc13d3a3a68431e8ca5fd4c13241cd70d0009",
                "sha256:798caa2a2384b1cbe8a2a139d80734c9db54f9cc155c99d7cc92441a23871c03",
                "sha256:7c6b1dece89874d9541fc974917b631406233ea0440d0bdfbb8e03bf39a49b3b",
                "sha256:840793c68105fe031f34d6a086eaea153a0cd5c491cde82a74b420edd0a2b909",
                "sha256:8d6603078baf4e11edc4168a514c5ce5b3ba6e3e9c374298cb88437957960a53",
                "sha256:9cc46bc107224ff5b6d04369e7c595acb700c3613ad7bcf2e2012f62ece80c35",
                "sha256:9f7a31251289b2ab6d4012f6e83e58bc3b96bd151f5b5262467f4bb6b34a7c26",
                "sha256:9ffb888f19d54a4d4dfd4b3f29bc2c16aa4972f1c2ab9c4ab09b8ab8685b9c2b",
                "sha256:a5ed8c05548b54b998b9498753fb9cadbfd92ee88e884641377d8a8b291bcc01",
                "sha256:a7711edca4dcef1a75257b50a2fbfe92a65187c47dab5a0f1b9b332c5919a3fb",
                "sha256:af5c59122a011049aad5dd87424b8e65a80e4a6477419c0c1015f73fb5ea0293",
                "sha256:b18e0a9ef57d2b41f5c68beefa32317d286c3d6ac0484efd10d6e07491bb95dd",
                "sha256:b4e248d1087abf9f4c10f3c398896c87ce82a9856494a7155823eb45a892395d",
                "sha256:ba4e9e0ae13fc41c6b23299545e5ef73055213e466bd107953e4a013a5ddd7e3",
                "sha256:c6332685306b6417a91b1ff9fae889b3ba65c2292d64bd9245c093b1b284809d",
                "sha256:d5ff0621c88ce83a28a10d2ce719b2ee85635e85c515f12bac99a95306da4b2e",
                "sha256:d9efd8b7a3ef378dd61a1e77367f1924375befc2eba06168b6ebfa903a5e59ca",
                "sha256:df5169c4396adc04f9b0a05f13c074df878b6052430e03f50e68adf3a57aa28d",
                "sha256:ebb253464a5d0482b191274f1c8bf00e33f7e0b9c66405fbffc61ed2c839c775",
                "sha256:ec80dc47f54e6e9a78181ce05feb71a0353854cc26999db963695f950b5fb375",
                "sha256:f032b34669220030f905152045dfa27741ce1a6db3324a5bc0b96b6c7420c87b",
                "sha256:f60567825f791c6f8a592f3c6e3bd93dd2934e3f9dac189308426bd76b00ef3b",
                "sha256:f803eaa94c2fcda012c047e62bc7a51b0bdabda1cad7a92a522694ea2d76e49f"
            ],
            "version": "==1.14.4"
        },
        "chardet": {
            "hashes": [
                "sha256:0d6f53a15db4120f2b08c94f11e7d93d2c911ee118b6b30a04ec3ee8310179fa",
                "sha256:f864054d66fd9118f2e67044ac8981a54775ec5b67aed0441892edb553d21da5"
            ],
            "markers": "python_version >= '2.7' and python_version not in '3.0, 3.1, 3.2, 3.3, 3.4'",
            "version": "==4.0.0"
        },
        "cryptography": {
            "hashes": [
                "sha256:0003a52a123602e1acee177dc90dd201f9bb1e73f24a070db7d36c588e8f5c7d",
                "sha256:0e85aaae861d0485eb5a79d33226dd6248d2a9f133b81532c8f5aae37de10ff7",
                "sha256:594a1db4511bc4d960571536abe21b4e5c3003e8750ab8365fafce71c5d86901",
                "sha256:69e836c9e5ff4373ce6d3ab311c1a2eed274793083858d3cd4c7d12ce20d5f9c",
                "sha256:788a3c9942df5e4371c199d10383f44a105d67d401fb4304178020142f020244",
                "sha256:7e177e4bea2de937a584b13645cab32f25e3d96fc0bc4a4cf99c27dc77682be6",
                "sha256:83d9d2dfec70364a74f4e7c70ad04d3ca2e6a08b703606993407bf46b97868c5",
                "sha256:84ef7a0c10c24a7773163f917f1cb6b4444597efd505a8aed0a22e8c4780f27e",
                "sha256:9e21301f7a1e7c03dbea73e8602905a4ebba641547a462b26dd03451e5769e7c",
                "sha256:9f6b0492d111b43de5f70052e24c1f0951cb9e6022188ebcb1cc3a3d301469b0",
                "sha256:a69bd3c68b98298f490e84519b954335154917eaab52cf582fa2c5c7efc6e812",
                "sha256:b4890d5fb9b7a23e3bf8abf5a8a7da8e228f1e97dc96b30b95685df840b6914a",
                "sha256:c366df0401d1ec4e548bebe8f91d55ebcc0ec3137900d214dd7aac8427ef3030",
                "sha256:dc42f645f8f3a489c3dd416730a514e7a91a59510ddaadc09d04224c098d3302"
            ],
            "markers": "python_version >= '2.7' and python_version not in '3.0, 3.1, 3.2, 3.3, 3.4, 3.5'",
            "version": "==3.3.1"
        },
        "data-france": {
            "hashes": [
                "sha256:09527449ae8b95b3dd2a527e600e992ff0709cace28b504674e025e788a39f94"
            ],
            "index": "pypi",
            "version": "==0.10.2"
        },
        "defusedxml": {
            "hashes": [
                "sha256:6687150770438374ab581bb7a1b327a847dd9c5749e396102de3fad4e8a3ef93",
                "sha256:f684034d135af4c6cbb949b8a4d2ed61634515257a67299e5f940fbaa34377f5"
            ],
            "markers": "python_version >= '3.0'",
            "version": "==0.6.0"
        },
        "dj-database-url": {
            "hashes": [
                "sha256:4aeaeb1f573c74835b0686a2b46b85990571159ffc21aa57ecd4d1e1cb334163",
                "sha256:851785365761ebe4994a921b433062309eb882fedd318e1b0fcecc607ed02da9"
            ],
            "index": "pypi",
            "version": "==0.5.0"
        },
        "dj-email-url": {
            "hashes": [
                "sha256:0362e390c17cc377f03bcbf6daf3f671797c929c1bf78a9f439d78f215ebe3fd",
                "sha256:136ac43c7f29022130fc4769b4ca8b01cd1c39fedf1659c641c143808182a084"
            ],
            "index": "pypi",
            "version": "==0.2.0"
        },
        "django": {
            "hashes": [
                "sha256:2d78425ba74c7a1a74b196058b261b9733a8570782f4e2828974777ccca7edf7",
                "sha256:efa2ab96b33b20c2182db93147a0c3cd7769d418926f9e9f140a60dca7c64ca9"
            ],
            "index": "pypi",
            "version": "==3.1.5"
        },
        "django-admin-rangefilter": {
            "hashes": [
                "sha256:2d046a5a925c10adf3b6b13df825318cee5d7d2703fa805828eb3d39b5e5635c",
                "sha256:b9f2f9a79d180e3b13f5359f9e78e1eb9d0eec6d857dfa21fe7a5c4ed40d6745"
            ],
            "index": "pypi",
            "version": "==0.6.3"
        },
        "django-anymail": {
            "hashes": [
                "sha256:72549db8823c144a334bf88c8e749becb1fc82911658129549f46bfb84de311c",
                "sha256:947c9c5de009036771ff9c4295da1836c950fdee4d7c27441181ce1021c370a8"
            ],
            "index": "pypi",
            "version": "==6.1.0"
        },
        "django-cors-headers": {
            "hashes": [
                "sha256:5665fc1b1aabf1b678885cf6f8f8bd7da36ef0a978375e767d491b48d3055d8f",
                "sha256:ba898dd478cd4be3a38ebc3d8729fa4d044679f8c91b2684edee41129d7e968a"
            ],
            "index": "pypi",
            "version": "==3.6.0"
        },
        "django-countries": {
            "hashes": [
                "sha256:1cefad9ec804d6a0318b91c5394b5aef00336755928f44d0a6420507719d65c8",
                "sha256:22e96236101783cfe5222ef5174972242a7e8176336d119a4dc111aedce35897"
            ],
            "index": "pypi",
            "version": "==5.5"
        },
        "django-crispy-forms": {
            "hashes": [
                "sha256:92ed3fdc52c08d21d60adbb9de24e432c590e66e894f43cee0974fc959209976",
                "sha256:d3f808d20cafe20fd38a49a47e72db1fd519fcf31bef4f47f008619336a3ebff"
            ],
            "index": "pypi",
            "version": "==1.10.0"
        },
        "django-dynamic-filenames": {
            "hashes": [
                "sha256:cabf107ed37dc3ea5edac9187313b90ca1792de116a522d35097d061b18535ef"
            ],
            "index": "pypi",
            "version": "==1.1.4"
        },
        "django-filter": {
            "hashes": [
                "sha256:84e9d5bb93f237e451db814ed422a3a625751cbc9968b484ecc74964a8696b06",
                "sha256:e00d32cebdb3d54273c48f4f878f898dced8d5dfaad009438fe61ebdf535ace1"
            ],
            "index": "pypi",
            "version": "==2.4.0"
        },
        "django-oauth-toolkit": {
            "hashes": [
                "sha256:48a45d9ec23b50646b14b4b93988bd0d35ad5cf933edfcb833a8527f86329f28",
                "sha256:a67ab96089b96540e34dc8d1ee6e6305a80ee01a36f7688108cd94b77406bdd3"
            ],
            "index": "pypi",
            "version": "==1.3.3"
        },
        "django-otp": {
            "hashes": [
                "sha256:1f16c2b93fe484706ff16ac6f5e64ecc73dd240318c333e0560384ba548d3837",
                "sha256:cd4975539be478417033561e9832a1a69a583189f680e92a649f412c661f90aa"
            ],
            "index": "pypi",
            "version": "==0.7.5"
        },
        "django-phonenumber-field": {
            "hashes": [
                "sha256:1ab19f723928582fed412bd9844221fa4ff466276d8526b8b4a9913ee1487c5e",
                "sha256:794ebbc3068a7af75aa72a80cb0cec67e714ff8409a965968040f1fd210b2d97"
            ],
            "index": "pypi",
            "version": "==3.0.1"
        },
        "django-prometheus": {
            "hashes": [
                "sha256:60f331788f9846891e9ea8d7ccd2928b1042e2e99c8d673f97e2b85f5bc20112",
                "sha256:bb2d4f8acd681fa5787df77e7482391017f0090c70473bccd2aa7cad327800ad"
            ],
            "index": "pypi",
            "version": "==1.1.0"
        },
        "django-redis": {
            "hashes": [
                "sha256:1133b26b75baa3664164c3f44b9d5d133d1b8de45d94d79f38d1adc5b1d502e5",
                "sha256:306589c7021e6468b2656edc89f62b8ba67e8d5a1c8877e2688042263daa7a63"
            ],
            "index": "pypi",
            "version": "==4.12.1"
        },
        "django-reversion": {
            "hashes": [
                "sha256:49e9930f90322dc6a2754dd26144285cfcc1c5bd0c1c39ca95d5602c5054ae32",
                "sha256:9cfadeec2df37cb53d795ab79f6792f9eed8e70363dcf3a275dc19a58b971a8f"
            ],
            "index": "pypi",
            "version": "==3.0.8"
        },
        "django-silk": {
            "hashes": [
                "sha256:a331e55618fa62eaf3cf5a63f31bc1e91205efbeeca5e587c577498b0e251ed8"
            ],
            "index": "pypi",
            "version": "==4.1.0"
        },
        "django-stdimage": {
            "hashes": [
                "sha256:c299ca8cbd686b3072d16c1d67b8782af239e4d4b0d46e09296be8fa68db66ff",
                "sha256:d5bdda5abcb66b489952d04361fea9b2ec9839d21b94d3fdc6b6585fc2e44c14"
            ],
            "index": "pypi",
            "version": "==5.1.1"
        },
        "django-webpack-loader": {
            "hashes": [
                "sha256:7a3c88201aa54481f9399465615cbe7b9aece8081496a6d0287b7cb8e232f447",
                "sha256:d28a276ed3d89e97a313b74967e373693f8b86afe629f4c91eea91c5b4f2ec20"
            ],
            "index": "pypi",
            "version": "==0.7.0"
        },
        "djangorestframework": {
            "hashes": [
                "sha256:0209bafcb7b5010fdfec784034f059d512256424de2a0f084cb82b096d6dd6a7",
                "sha256:0898182b4737a7b584a2c73735d89816343369f259fea932d90dc78e35d8ac33"
            ],
            "index": "pypi",
            "version": "==3.12.2"
        },
        "djangorestframework-gis": {
            "hashes": [
                "sha256:19a873740bcdac5c963779a1755d0d4acf96c4f5b63915d452f4b866d50f77d7",
                "sha256:1a19c9e103b3c34ed5db182cdfbc541905c5560fc4a80f86c8b976c79bdf1e6d"
            ],
            "index": "pypi",
            "version": "==0.16"
        },
        "docopt": {
            "hashes": [
                "sha256:49b3a825280bd66b3aa83585ef59c4a8c82f2c8a522dbe754a8bc8d08c85c491"
            ],
            "version": "==0.6.2"
        },
        "elementpath": {
            "hashes": [
                "sha256:02e84b490b97bd932be8dee20d2f7583d8b4983c97b08e0a12efcbba85f043fe",
                "sha256:7ac47a1a0da75ccde8a7427954a05a8d8d341a6032c8e272c4d471babcc63e02"
            ],
            "markers": "python_version >= '3.6'",
            "version": "==2.1.1"
        },
        "face": {
            "hashes": [
                "sha256:3790311a7329e4b0d90baee346eecad54b337629576edf3a246683a5f0d24446",
                "sha256:7d59ca5ba341316e58cf72c6aff85cca2541cf5056c4af45cb63af9a814bed3e"
            ],
            "version": "==20.1.1"
        },
        "faker": {
            "hashes": [
<<<<<<< HEAD
                "sha256:818cce31afc6482d8371df783a282b025acc464e7e03d743eb4645c2bf33e3c8",
                "sha256:e4d981700628a6c428372c3664f22f8e85cd42199bb47434a0c0785176a8efa5"
            ],
            "index": "pypi",
            "version": "==5.6.1"
=======
                "sha256:3d8ba3e4a3700962a1bf5599a43797b286d1ac52b3dd90c1e8a2625f73c46bd6",
                "sha256:eb14d0c6b8f7c9902bb07dedc2ad405237edbf808d4ead9f17b9567e586cabee"
            ],
            "index": "pypi",
            "version": "==5.6.0"
>>>>>>> a3b8dada
        },
        "glom": {
            "hashes": [
                "sha256:54051072bccc9cdb3ebbd8af0559195137a61d308f04bff19678e4b61350eb12",
                "sha256:566f723ecac64d8bd93b3c33fbfd4d5ea7cb2842b5286a19f48c66240408b55f"
            ],
            "index": "pypi",
            "version": "==20.11.0"
        },
        "gprof2dot": {
            "hashes": [
                "sha256:b43fe04ebb3dfe181a612bbfc69e90555b8957022ad6a466f0308ed9c7f22e99"
            ],
            "version": "==2019.11.30"
        },
        "hiredis": {
            "hashes": [
                "sha256:06a039208f83744a702279b894c8cf24c14fd63c59cd917dcde168b79eef0680",
                "sha256:0a909bf501459062aa1552be1461456518f367379fdc9fdb1f2ca5e4a1fdd7c0",
                "sha256:18402d9e54fb278cb9a8c638df6f1550aca36a009d47ecf5aa263a38600f35b0",
                "sha256:1e4cbbc3858ec7e680006e5ca590d89a5e083235988f26a004acf7244389ac01",
                "sha256:23344e3c2177baf6975fbfa361ed92eb7d36d08f454636e5054b3faa7c2aff8a",
                "sha256:289b31885b4996ce04cadfd5fc03d034dce8e2a8234479f7c9e23b9e245db06b",
                "sha256:2c1c570ae7bf1bab304f29427e2475fe1856814312c4a1cf1cd0ee133f07a3c6",
                "sha256:2c227c0ed371771ffda256034427320870e8ea2e4fd0c0a618c766e7c49aad73",
                "sha256:3bb9b63d319402cead8bbd9dd55dca3b667d2997e9a0d8a1f9b6cc274db4baee",
                "sha256:3ef2183de67b59930d2db8b8e8d4d58e00a50fcc5e92f4f678f6eed7a1c72d55",
                "sha256:43b8ed3dbfd9171e44c554cb4acf4ee4505caa84c5e341858b50ea27dd2b6e12",
                "sha256:47bcf3c5e6c1e87ceb86cdda2ee983fa0fe56a999e6185099b3c93a223f2fa9b",
                "sha256:5263db1e2e1e8ae30500cdd75a979ff99dcc184201e6b4b820d0de74834d2323",
                "sha256:5b1451727f02e7acbdf6aae4e06d75f66ee82966ff9114550381c3271a90f56c",
                "sha256:6996883a8a6ff9117cbb3d6f5b0dcbbae6fb9e31e1a3e4e2f95e0214d9a1c655",
                "sha256:6c96f64a54f030366657a54bb90b3093afc9c16c8e0dfa29fc0d6dbe169103a5",
                "sha256:7332d5c3e35154cd234fd79573736ddcf7a0ade7a986db35b6196b9171493e75",
                "sha256:7885b6f32c4a898e825bb7f56f36a02781ac4a951c63e4169f0afcf9c8c30dfb",
                "sha256:7b0f63f10a166583ab744a58baad04e0f52cfea1ac27bfa1b0c21a48d1003c23",
                "sha256:819f95d4eba3f9e484dd115ab7ab72845cf766b84286a00d4ecf76d33f1edca1",
                "sha256:8968eeaa4d37a38f8ca1f9dbe53526b69628edc9c42229a5b2f56d98bb828c1f",
                "sha256:89ebf69cb19a33d625db72d2ac589d26e936b8f7628531269accf4a3196e7872",
                "sha256:8daecd778c1da45b8bd54fd41ffcd471a86beed3d8e57a43acf7a8d63bba4058",
                "sha256:955ba8ea73cf3ed8bd2f963b4cb9f8f0dcb27becd2f4b3dd536fd24c45533454",
                "sha256:964f18a59f5a64c0170f684c417f4fe3e695a536612e13074c4dd5d1c6d7c882",
                "sha256:969843fbdfbf56cdb71da6f0bdf50f9985b8b8aeb630102945306cf10a9c6af2",
                "sha256:996021ef33e0f50b97ff2d6b5f422a0fe5577de21a8873b58a779a5ddd1c3132",
                "sha256:9e9c9078a7ce07e6fce366bd818be89365a35d2e4b163268f0ca9ba7e13bb2f6",
                "sha256:a04901757cb0fb0f5602ac11dda48f5510f94372144d06c2563ba56c480b467c",
                "sha256:a7bf1492429f18d205f3a818da3ff1f242f60aa59006e53dee00b4ef592a3363",
                "sha256:aa0af2deb166a5e26e0d554b824605e660039b161e37ed4f01b8d04beec184f3",
                "sha256:abfb15a6a7822f0fae681785cb38860e7a2cb1616a708d53df557b3d76c5bfd4",
                "sha256:b253fe4df2afea4dfa6b1fa8c5fef212aff8bcaaeb4207e81eed05cb5e4a7919",
                "sha256:b27f082f47d23cffc4cf1388b84fdc45c4ef6015f906cd7e0d988d9e35d36349",
                "sha256:b33aea449e7f46738811fbc6f0b3177c6777a572207412bbbf6f525ffed001ae",
                "sha256:b44f9421c4505c548435244d74037618f452844c5d3c67719d8a55e2613549da",
                "sha256:bcc371151d1512201d0214c36c0c150b1dc64f19c2b1a8c9cb1d7c7c15ebd93f",
                "sha256:c2851deeabd96d3f6283e9c6b26e0bfed4de2dc6fb15edf913e78b79fc5909ed",
                "sha256:cdfd501c7ac5b198c15df800a3a34c38345f5182e5f80770caf362bccca65628",
                "sha256:d2c0caffa47606d6d7c8af94ba42547bd2a441f06c74fd90a1ffe328524a6c64",
                "sha256:dcb2db95e629962db5a355047fb8aefb012df6c8ae608930d391619dbd96fd86",
                "sha256:e0eeb9c112fec2031927a1745788a181d0eecbacbed941fc5c4f7bc3f7b273bf",
                "sha256:e154891263306200260d7f3051982774d7b9ef35af3509d5adbbe539afd2610c",
                "sha256:e2e023a42dcbab8ed31f97c2bcdb980b7fbe0ada34037d87ba9d799664b58ded",
                "sha256:e64be68255234bb489a574c4f2f8df7029c98c81ec4d160d6cd836e7f0679390",
                "sha256:e82d6b930e02e80e5109b678c663a9ed210680ded81c1abaf54635d88d1da298"
            ],
            "index": "pypi",
            "version": "==1.1.0"
        },
        "html2text": {
            "hashes": [
                "sha256:55ce85704f244fc18890c5ded89fa22ff7333e41e9f3cad04d51f48d62ad8834",
                "sha256:6f56057c5c2993b5cc5b347cb099bdf6d095828fef1b53ef4e2a2bf2a1be9b4f"
            ],
            "index": "pypi",
            "version": "==2019.9.26"
        },
        "ics": {
            "hashes": [
                "sha256:3b606205b9582ad27dff77f9b227a30d02fdac532731927fe39df1f1ddf8673f",
                "sha256:bf5fbdef6e1e073afdadf1b996f0271186dd114a148e38e795919a1ae644d6ac"
            ],
            "index": "pypi",
            "version": "==0.7"
        },
        "idna": {
            "hashes": [
                "sha256:b307872f855b18632ce0c21c5e45be78c0ea7ae4c15c828c20788b26921eb3f6",
                "sha256:b97d804b1e9b523befed77c48dacec60e6dcb0b5391d57af6a65a312a90648c0"
            ],
            "markers": "python_version >= '2.7' and python_version not in '3.0, 3.1, 3.2, 3.3'",
            "version": "==2.10"
        },
        "iso8601": {
            "hashes": [
                "sha256:694be0743e9f1535ea873bfc7bd6fb62380c62b75822761859428073a17fd39c",
                "sha256:6f02f01dd13320a7f280e58516dc8d1950dfaf77527cc365a398cd9de4d3c692",
                "sha256:f7dec22af52025d4526be94cc1303c7d8f5379b746a3f54a8c8446384392eeb1"
            ],
            "index": "pypi",
            "version": "==0.1.13"
        },
        "isodate": {
            "hashes": [
                "sha256:2e364a3d5759479cdb2d37cce6b9376ea504db2ff90252a2e5b7cc89cc9ff2d8",
                "sha256:aa4d33c06640f5352aca96e4b81afd8ab3b47337cc12089822d6f322ac772c81"
            ],
            "version": "==0.6.0"
        },
        "jinja2": {
            "hashes": [
                "sha256:89aab215427ef59c34ad58735269eb58b1a5808103067f7bb9d5836c651b3bb0",
                "sha256:f0a4641d3cf955324a89c04f3d94663aa4d638abe8f733ecd3582848e1c37035"
            ],
            "markers": "python_version >= '2.7' and python_version not in '3.0, 3.1, 3.2, 3.3, 3.4'",
            "version": "==2.11.2"
        },
        "jmespath": {
            "hashes": [
                "sha256:b85d0567b8666149a93172712e68920734333c0ce7e89b78b3e987f71e5ed4f9",
                "sha256:cdf6525904cc597730141d61b36f2e4b8ecc257c420fa2f4549bac2c2d0cb72f"
            ],
            "markers": "python_version >= '2.6' and python_version not in '3.0, 3.1, 3.2'",
            "version": "==0.10.0"
        },
        "kombu": {
            "hashes": [
                "sha256:be48cdffb54a2194d93ad6533d73f69408486483d189fe9f5990ee24255b0e0a",
                "sha256:ca1b45faac8c0b18493d02a8571792f3c40291cf2bcf1f55afed3d8f3aa7ba74"
            ],
            "markers": "python_version >= '2.7' and python_version not in '3.0, 3.1, 3.2, 3.3, 3.4'",
            "version": "==4.6.11"
        },
        "lxml": {
            "hashes": [
                "sha256:0448576c148c129594d890265b1a83b9cd76fd1f0a6a04620753d9a6bcfd0a4d",
                "sha256:127f76864468d6630e1b453d3ffbbd04b024c674f55cf0a30dc2595137892d37",
                "sha256:1471cee35eba321827d7d53d104e7b8c593ea3ad376aa2df89533ce8e1b24a01",
                "sha256:2363c35637d2d9d6f26f60a208819e7eafc4305ce39dc1d5005eccc4593331c2",
                "sha256:2e5cc908fe43fe1aa299e58046ad66981131a66aea3129aac7770c37f590a644",
                "sha256:2e6fd1b8acd005bd71e6c94f30c055594bbd0aa02ef51a22bbfa961ab63b2d75",
                "sha256:366cb750140f221523fa062d641393092813b81e15d0e25d9f7c6025f910ee80",
                "sha256:42ebca24ba2a21065fb546f3e6bd0c58c3fe9ac298f3a320147029a4850f51a2",
                "sha256:4e751e77006da34643ab782e4a5cc21ea7b755551db202bc4d3a423b307db780",
                "sha256:4fb85c447e288df535b17ebdebf0ec1cf3a3f1a8eba7e79169f4f37af43c6b98",
                "sha256:50c348995b47b5a4e330362cf39fc503b4a43b14a91c34c83b955e1805c8e308",
                "sha256:535332fe9d00c3cd455bd3dd7d4bacab86e2d564bdf7606079160fa6251caacf",
                "sha256:535f067002b0fd1a4e5296a8f1bf88193080ff992a195e66964ef2a6cfec5388",
                "sha256:5be4a2e212bb6aa045e37f7d48e3e1e4b6fd259882ed5a00786f82e8c37ce77d",
                "sha256:60a20bfc3bd234d54d49c388950195d23a5583d4108e1a1d47c9eef8d8c042b3",
                "sha256:648914abafe67f11be7d93c1a546068f8eff3c5fa938e1f94509e4a5d682b2d8",
                "sha256:681d75e1a38a69f1e64ab82fe4b1ed3fd758717bed735fb9aeaa124143f051af",
                "sha256:68a5d77e440df94011214b7db907ec8f19e439507a70c958f750c18d88f995d2",
                "sha256:69a63f83e88138ab7642d8f61418cf3180a4d8cd13995df87725cb8b893e950e",
                "sha256:6e4183800f16f3679076dfa8abf2db3083919d7e30764a069fb66b2b9eff9939",
                "sha256:6fd8d5903c2e53f49e99359b063df27fdf7acb89a52b6a12494208bf61345a03",
                "sha256:791394449e98243839fa822a637177dd42a95f4883ad3dec2a0ce6ac99fb0a9d",
                "sha256:7a7669ff50f41225ca5d6ee0a1ec8413f3a0d8aa2b109f86d540887b7ec0d72a",
                "sha256:7e9eac1e526386df7c70ef253b792a0a12dd86d833b1d329e038c7a235dfceb5",
                "sha256:7ee8af0b9f7de635c61cdd5b8534b76c52cd03536f29f51151b377f76e214a1a",
                "sha256:8246f30ca34dc712ab07e51dc34fea883c00b7ccb0e614651e49da2c49a30711",
                "sha256:8c88b599e226994ad4db29d93bc149aa1aff3dc3a4355dd5757569ba78632bdf",
                "sha256:923963e989ffbceaa210ac37afc9b906acebe945d2723e9679b643513837b089",
                "sha256:94d55bd03d8671686e3f012577d9caa5421a07286dd351dfef64791cf7c6c505",
                "sha256:97db258793d193c7b62d4e2586c6ed98d51086e93f9a3af2b2034af01450a74b",
                "sha256:a9d6bc8642e2c67db33f1247a77c53476f3a166e09067c0474facb045756087f",
                "sha256:cd11c7e8d21af997ee8079037fff88f16fda188a9776eb4b81c7e4c9c0a7d7fc",
                "sha256:d8d3d4713f0c28bdc6c806a278d998546e8efc3498949e3ace6e117462ac0a5e",
                "sha256:e0bfe9bb028974a481410432dbe1b182e8191d5d40382e5b8ff39cdd2e5c5931",
                "sha256:f4822c0660c3754f1a41a655e37cb4dbbc9be3d35b125a37fab6f82d47674ebc",
                "sha256:f83d281bb2a6217cd806f4cf0ddded436790e66f393e124dfe9731f6b3fb9afe",
                "sha256:fc37870d6716b137e80d19241d0e2cff7a7643b925dfa49b4c8ebd1295eb506e"
            ],
            "markers": "python_version >= '2.7' and python_version not in '3.0, 3.1, 3.2, 3.3, 3.4'",
            "version": "==4.6.2"
        },
        "markdown": {
            "hashes": [
                "sha256:5d9f2b5ca24bc4c7a390d22323ca4bad200368612b5aaa7796babf971d2b2f18",
                "sha256:c109c15b7dc20a9ac454c9e6025927d44460b85bd039da028d85e2b6d0bcc328"
            ],
            "index": "pypi",
            "version": "==3.3.3"
        },
        "markupsafe": {
            "hashes": [
                "sha256:00bc623926325b26bb9605ae9eae8a215691f33cae5df11ca5424f06f2d1f473",
                "sha256:09027a7803a62ca78792ad89403b1b7a73a01c8cb65909cd876f7fcebd79b161",
                "sha256:09c4b7f37d6c648cb13f9230d847adf22f8171b1ccc4d5682398e77f40309235",
                "sha256:1027c282dad077d0bae18be6794e6b6b8c91d58ed8a8d89a89d59693b9131db5",
                "sha256:13d3144e1e340870b25e7b10b98d779608c02016d5184cfb9927a9f10c689f42",
                "sha256:24982cc2533820871eba85ba648cd53d8623687ff11cbb805be4ff7b4c971aff",
                "sha256:29872e92839765e546828bb7754a68c418d927cd064fd4708fab9fe9c8bb116b",
                "sha256:43a55c2930bbc139570ac2452adf3d70cdbb3cfe5912c71cdce1c2c6bbd9c5d1",
                "sha256:46c99d2de99945ec5cb54f23c8cd5689f6d7177305ebff350a58ce5f8de1669e",
                "sha256:500d4957e52ddc3351cabf489e79c91c17f6e0899158447047588650b5e69183",
                "sha256:535f6fc4d397c1563d08b88e485c3496cf5784e927af890fb3c3aac7f933ec66",
                "sha256:596510de112c685489095da617b5bcbbac7dd6384aeebeda4df6025d0256a81b",
                "sha256:62fe6c95e3ec8a7fad637b7f3d372c15ec1caa01ab47926cfdf7a75b40e0eac1",
                "sha256:6788b695d50a51edb699cb55e35487e430fa21f1ed838122d722e0ff0ac5ba15",
                "sha256:6dd73240d2af64df90aa7c4e7481e23825ea70af4b4922f8ede5b9e35f78a3b1",
                "sha256:717ba8fe3ae9cc0006d7c451f0bb265ee07739daf76355d06366154ee68d221e",
                "sha256:79855e1c5b8da654cf486b830bd42c06e8780cea587384cf6545b7d9ac013a0b",
                "sha256:7c1699dfe0cf8ff607dbdcc1e9b9af1755371f92a68f706051cc8c37d447c905",
                "sha256:88e5fcfb52ee7b911e8bb6d6aa2fd21fbecc674eadd44118a9cc3863f938e735",
                "sha256:8defac2f2ccd6805ebf65f5eeb132adcf2ab57aa11fdf4c0dd5169a004710e7d",
                "sha256:98c7086708b163d425c67c7a91bad6e466bb99d797aa64f965e9d25c12111a5e",
                "sha256:9add70b36c5666a2ed02b43b335fe19002ee5235efd4b8a89bfcf9005bebac0d",
                "sha256:9bf40443012702a1d2070043cb6291650a0841ece432556f784f004937f0f32c",
                "sha256:ade5e387d2ad0d7ebf59146cc00c8044acbd863725f887353a10df825fc8ae21",
                "sha256:b00c1de48212e4cc9603895652c5c410df699856a2853135b3967591e4beebc2",
                "sha256:b1282f8c00509d99fef04d8ba936b156d419be841854fe901d8ae224c59f0be5",
                "sha256:b2051432115498d3562c084a49bba65d97cf251f5a331c64a12ee7e04dacc51b",
                "sha256:ba59edeaa2fc6114428f1637ffff42da1e311e29382d81b339c1817d37ec93c6",
                "sha256:c8716a48d94b06bb3b2524c2b77e055fb313aeb4ea620c8dd03a105574ba704f",
                "sha256:cd5df75523866410809ca100dc9681e301e3c27567cf498077e8551b6d20e42f",
                "sha256:cdb132fc825c38e1aeec2c8aa9338310d29d337bebbd7baa06889d09a60a1fa2",
                "sha256:e249096428b3ae81b08327a63a485ad0878de3fb939049038579ac0ef61e17e7",
                "sha256:e8313f01ba26fbbe36c7be1966a7b7424942f670f38e666995b88d012765b9be"
            ],
            "markers": "python_version >= '2.7' and python_version not in '3.0, 3.1, 3.2, 3.3'",
            "version": "==1.1.1"
        },
        "num2words": {
            "hashes": [
                "sha256:0b6e5f53f11d3005787e206d9c03382f459ef048a43c544e3db3b1e05a961548",
                "sha256:37cd4f60678f7e1045cdc3adf6acf93c8b41bf732da860f97d301f04e611cc57"
            ],
            "index": "pypi",
            "version": "==0.5.10"
        },
        "numpy": {
            "hashes": [
                "sha256:012426a41bc9ab63bb158635aecccc7610e3eff5d31d1eb43bc099debc979d94",
                "sha256:06fab248a088e439402141ea04f0fffb203723148f6ee791e9c75b3e9e82f080",
                "sha256:0eef32ca3132a48e43f6a0f5a82cb508f22ce5a3d6f67a8329c81c8e226d3f6e",
                "sha256:1ded4fce9cfaaf24e7a0ab51b7a87be9038ea1ace7f34b841fe3b6894c721d1c",
                "sha256:2e55195bc1c6b705bfd8ad6f288b38b11b1af32f3c8289d6c50d47f950c12e76",
                "sha256:2ea52bd92ab9f768cc64a4c3ef8f4b2580a17af0a5436f6126b08efbd1838371",
                "sha256:36674959eed6957e61f11c912f71e78857a8d0604171dfd9ce9ad5cbf41c511c",
                "sha256:384ec0463d1c2671170901994aeb6dce126de0a95ccc3976c43b0038a37329c2",
                "sha256:39b70c19ec771805081578cc936bbe95336798b7edf4732ed102e7a43ec5c07a",
                "sha256:400580cbd3cff6ffa6293df2278c75aef2d58d8d93d3c5614cd67981dae68ceb",
                "sha256:43d4c81d5ffdff6bae58d66a3cd7f54a7acd9a0e7b18d97abb255defc09e3140",
                "sha256:50a4a0ad0111cc1b71fa32dedd05fa239f7fb5a43a40663269bb5dc7877cfd28",
                "sha256:603aa0706be710eea8884af807b1b3bc9fb2e49b9f4da439e76000f3b3c6ff0f",
                "sha256:6149a185cece5ee78d1d196938b2a8f9d09f5a5ebfbba66969302a778d5ddd1d",
                "sha256:759e4095edc3c1b3ac031f34d9459fa781777a93ccc633a472a5468587a190ff",
                "sha256:7fb43004bce0ca31d8f13a6eb5e943fa73371381e53f7074ed21a4cb786c32f8",
                "sha256:811daee36a58dc79cf3d8bdd4a490e4277d0e4b7d103a001a4e73ddb48e7e6aa",
                "sha256:8b5e972b43c8fc27d56550b4120fe6257fdc15f9301914380b27f74856299fea",
                "sha256:99abf4f353c3d1a0c7a5f27699482c987cf663b1eac20db59b8c7b061eabd7fc",
                "sha256:a0d53e51a6cb6f0d9082decb7a4cb6dfb33055308c4c44f53103c073f649af73",
                "sha256:a12ff4c8ddfee61f90a1633a4c4afd3f7bcb32b11c52026c92a12e1325922d0d",
                "sha256:a4646724fba402aa7504cd48b4b50e783296b5e10a524c7a6da62e4a8ac9698d",
                "sha256:a76f502430dd98d7546e1ea2250a7360c065a5fdea52b2dffe8ae7180909b6f4",
                "sha256:a9d17f2be3b427fbb2bce61e596cf555d6f8a56c222bd2ca148baeeb5e5c783c",
                "sha256:ab83f24d5c52d60dbc8cd0528759532736b56db58adaa7b5f1f76ad551416a1e",
                "sha256:aeb9ed923be74e659984e321f609b9ba54a48354bfd168d21a2b072ed1e833ea",
                "sha256:c843b3f50d1ab7361ca4f0b3639bf691569493a56808a0b0c54a051d260b7dbd",
                "sha256:cae865b1cae1ec2663d8ea56ef6ff185bad091a5e33ebbadd98de2cfa3fa668f",
                "sha256:cc6bd4fd593cb261332568485e20a0712883cf631f6f5e8e86a52caa8b2b50ff",
                "sha256:cf2402002d3d9f91c8b01e66fbb436a4ed01c6498fffed0e4c7566da1d40ee1e",
                "sha256:d051ec1c64b85ecc69531e1137bb9751c6830772ee5c1c426dbcfe98ef5788d7",
                "sha256:d6631f2e867676b13026e2846180e2c13c1e11289d67da08d71cacb2cd93d4aa",
                "sha256:dbd18bcf4889b720ba13a27ec2f2aac1981bd41203b3a3b27ba7a33f88ae4827",
                "sha256:df609c82f18c5b9f6cb97271f03315ff0dbe481a2a02e56aeb1b1a985ce38e60"
            ],
            "markers": "python_version >= '3.6'",
            "version": "==1.19.5"
        },
        "nuntius": {
            "hashes": [
                "sha256:b19045dd3bc16c73149c4ea27f8757edcb03837db12de306e2f75e3381c5c635",
                "sha256:ffa50b54e001129fb78d204df4b35db3c987d4f3c032f8f2aca0f21902a2c247"
            ],
            "index": "pypi",
            "version": "==2.1.9"
        },
        "oauthlib": {
            "hashes": [
                "sha256:bee41cc35fcca6e988463cacc3bcb8a96224f470ca547e697b604cc697b2f889",
                "sha256:df884cd6cbe20e32633f1db1072e9356f53638e4361bef4e8b03c9127c9328ea"
            ],
            "markers": "python_version >= '2.7' and python_version not in '3.0, 3.1, 3.2, 3.3'",
            "version": "==3.1.0"
        },
        "ovh": {
            "hashes": [
                "sha256:03c7a5e7a62e7bc09b899f7692c694360be7db93ebe44428d6605fccda244692",
                "sha256:f74d190c4bff0953d76124cb8ed319a8a999138720e42957f0db481ef4746ae8"
            ],
            "index": "pypi",
            "version": "==0.5.0"
        },
        "packaging": {
            "hashes": [
                "sha256:24e0da08660a87484d1602c30bb4902d74816b6985b93de36926f5bc95741858",
                "sha256:78598185a7008a470d64526a8059de9aaa449238f280fc9eb6b13ba6c4109093"
            ],
            "markers": "python_version >= '2.7' and python_version not in '3.0, 3.1, 3.2, 3.3'",
            "version": "==20.8"
        },
        "pandas": {
            "hashes": [
                "sha256:0be6102dd99910513e75ed6536284743ead810349c51bdeadd2a5b6649f30abb",
                "sha256:272675a98fa4954b9fc0933df775596fc942e50015d7e75d8f19548808a2bfdf",
                "sha256:2d8b4f532db37418121831a461fd107d826c240b098f52e7a1b4ab3d5aaa4fb2",
                "sha256:33318fa24b192b1a4684347ff76679a7267fd4e547da9f71556a5914f0dc10e7",
                "sha256:3bc6d2be03cb75981d8cbeda09503cd9d6d699fc0dc28a65e197165ad527b7b8",
                "sha256:43482789c55cbabeed9482263cfc98a11e8fcae900cb63ef038948acb4a72570",
                "sha256:616478c1bd8fe1e600f521ae2da434e021c11e7a4e5da3451d02906143d3629a",
                "sha256:6c1a57e4d0d6f9633a07817c44e6b36d81c265fe4c52d0c0505513a2d0f7953c",
                "sha256:7904ee438549b5223ce8dc008772458dd7c5cf0ccc64cf903e81202400702235",
                "sha256:7b54c14130a3448d81eed1348f52429c23e27188d9db6e6d4afeae792bc49c11",
                "sha256:8f92b07cdbfa3704d85b4264e52c216cafe6c0059b0d07cdad8cb29e0b90f2b8",
                "sha256:91fd0b94e7b98528177a05e6f65efea79d7ef9dec15ee48c7c69fc39fdd87235",
                "sha256:9c6692cea6d56da8650847172bdb148622f545e7782d17995822434c79d7a211",
                "sha256:9e18631d996fe131de6cb31a8bdae18965cc8f39eb23fdfbbf42808ecc63dabf",
                "sha256:cba93d4fd3b0a42858b2b599495aff793fb5d94587979f45a14177d1217ba446",
                "sha256:e03386615b970b8b41da6a68afe717626741bb2431cec993640685614c0680e4",
                "sha256:f8b87d2f541cd9bc4ecfe85a561abac85c33fe4de4ce70cca36b2768af2611f5"
            ],
            "index": "pypi",
            "version": "==1.2.0"
        },
        "phonenumbers": {
            "hashes": [
                "sha256:17f39f06c1e0e20eabe69ff735b1c08e4547d12a12595da3d835fd3256a9ee0c",
                "sha256:f5277ce92ac8813cb1f4174c6d1ee1fd08d563da28f9dec1f4bed0031a780a80"
            ],
            "index": "pypi",
            "version": "==8.12.11"
        },
        "pillow": {
            "hashes": [
<<<<<<< HEAD
                "sha256:1d208e670abfeb41b6143537a681299ef86e92d2a3dac299d3cd6830d5c7bded",
                "sha256:cdbbe7dff4a677fb555a54f9bc0450f2a21a93c5ba2b44e09e54fcb72d2bd13d",
                "sha256:d673c4990acd016229a5c1c4ee8a9e6d8f481b27ade5fc3d95938697fa443ce0",
=======
                "sha256:165c88bc9d8dba670110c689e3cc5c71dbe4bfb984ffa7cbebf1fac9554071d6",
                "sha256:1d208e670abfeb41b6143537a681299ef86e92d2a3dac299d3cd6830d5c7bded",
                "sha256:22d070ca2e60c99929ef274cfced04294d2368193e935c5d6febfd8b601bf865",
                "sha256:2353834b2c49b95e1313fb34edf18fca4d57446675d05298bb694bca4b194174",
                "sha256:39725acf2d2e9c17356e6835dccebe7a697db55f25a09207e38b835d5e1bc032",
                "sha256:3de6b2ee4f78c6b3d89d184ade5d8fa68af0848f9b6b6da2b9ab7943ec46971a",
                "sha256:47c0d93ee9c8b181f353dbead6530b26980fe4f5485aa18be8f1fd3c3cbc685e",
                "sha256:5e2fe3bb2363b862671eba632537cd3a823847db4d98be95690b7e382f3d6378",
>>>>>>> a3b8dada
                "sha256:604815c55fd92e735f9738f65dabf4edc3e79f88541c221d292faec1904a4b17",
                "sha256:93a473b53cc6e0b3ce6bf51b1b95b7b1e7e6084be3a07e40f79b42e83503fbf2",
                "sha256:96d4dc103d1a0fa6d47c6c55a47de5f5dafd5ef0114fa10c85a1fd8e0216284b",
                "sha256:a3d3e086474ef12ef13d42e5f9b7bbf09d39cf6bd4940f982263d6954b13f6a9",
                "sha256:b6f00ad5ebe846cc91763b1d0c6d30a8042e02b2316e27b05de04fa6ec831ec5",
                "sha256:cb192176b477d49b0a327b2a5a4979552b7a58cd42037034316b8018ac3ebb59",
                "sha256:cf6e33d92b1526190a1de904df21663c46a456758c0424e4f947ae9aa6088bf7",
                "sha256:c3d911614b008e8a576b8e5303e3db29224b455d3d66d1b2848ba6ca83f9ece9",
                "sha256:7916cbc94f1c6b1301ac04510d0881b9e9feb20ae34094d3615a8a7c3db0dcc0",
                "sha256:b02a0b9f332086657852b1f7cb380f6a42403a6d9c42a4c34a561aa4530d5234",
                "sha256:887668e792b7edbfb1d3c9d8b5d8c859269a0f0eba4dda562adb95500f60dbba",
                "sha256:dc577f4cfdda354db3ae37a572428a90ffdbe4e51eda7849bf442fb803f09c9b",
                "sha256:39725acf2d2e9c17356e6835dccebe7a697db55f25a09207e38b835d5e1bc032",
                "sha256:f50e7a98b0453f39000619d845be8b06e611e56ee6e8186f7f60c3b1e2f0feae",
                "sha256:47c0d93ee9c8b181f353dbead6530b26980fe4f5485aa18be8f1fd3c3cbc685e",
                "sha256:22d070ca2e60c99929ef274cfced04294d2368193e935c5d6febfd8b601bf865",
                "sha256:dd9eef866c70d2cbbea1ae58134eaffda0d4bfea403025f4db6859724b18ab3d",
                "sha256:5e2fe3bb2363b862671eba632537cd3a823847db4d98be95690b7e382f3d6378",
                "sha256:2353834b2c49b95e1313fb34edf18fca4d57446675d05298bb694bca4b194174",
                "sha256:ca20739e303254287138234485579b28cb0d524401f83d5129b5ff9d606cb0a8",
<<<<<<< HEAD
                "sha256:3de6b2ee4f78c6b3d89d184ade5d8fa68af0848f9b6b6da2b9ab7943ec46971a",
                "sha256:731ca5aabe9085160cf68b2dbef95fc1991015bc0a3a6ea46a371ab88f3d0913",
                "sha256:7612520e5e1a371d77e1d1ca3a3ee6227eef00d0a9cddb4ef7ecb0b7396eddf7",
                "sha256:165c88bc9d8dba670110c689e3cc5c71dbe4bfb984ffa7cbebf1fac9554071d6",
                "sha256:bba80df38cfc17f490ec651c73bb37cd896bc2400cfba27d078c2135223c1206",
                "sha256:6c5275bd82711cd3dcd0af8ce0bb99113ae8911fc2952805f1d012de7d600a4c",
                "sha256:d355502dce85ade85a2511b40b4c61a128902f246504f7de29bbeec1ae27933a",
                "sha256:b09e10ec453de97f9a23a5aa5e30b334195e8d2ddd1ce76cc32e52ba63c8b31d",
                "sha256:81c3fa9a75d9f1afafdb916d5995633f319db09bd773cb56b8e39f1e98d90820"
=======
                "sha256:cb192176b477d49b0a327b2a5a4979552b7a58cd42037034316b8018ac3ebb59",
                "sha256:cdbbe7dff4a677fb555a54f9bc0450f2a21a93c5ba2b44e09e54fcb72d2bd13d",
                "sha256:cf6e33d92b1526190a1de904df21663c46a456758c0424e4f947ae9aa6088bf7",
                "sha256:d355502dce85ade85a2511b40b4c61a128902f246504f7de29bbeec1ae27933a",
                "sha256:d673c4990acd016229a5c1c4ee8a9e6d8f481b27ade5fc3d95938697fa443ce0",
                "sha256:dc577f4cfdda354db3ae37a572428a90ffdbe4e51eda7849bf442fb803f09c9b",
                "sha256:dd9eef866c70d2cbbea1ae58134eaffda0d4bfea403025f4db6859724b18ab3d",
                "sha256:f50e7a98b0453f39000619d845be8b06e611e56ee6e8186f7f60c3b1e2f0feae"
>>>>>>> a3b8dada
            ],
            "index": "pypi",
            "version": "==8.1.0"
        },
        "progressbar2": {
            "hashes": [
                "sha256:ef72be284e7f2b61ac0894b44165926f13f5d995b2bf3cd8a8dedc6224b255a7",
                "sha256:fe2738e7ecb7df52ad76307fe610c460c52b50f5335fd26c3ab80ff7655ba1e0"
            ],
            "version": "==3.53.1"
        },
        "prometheus-client": {
            "hashes": [
                "sha256:71cd24a2b3eb335cb800c7159f423df1bd4dcd5171b234be15e3f31ec9f622da"
            ],
            "index": "pypi",
            "version": "==0.7.1"
        },
        "psycopg2": {
            "hashes": [
                "sha256:00195b5f6832dbf2876b8bf77f12bdce648224c89c880719c745b90515233301",
                "sha256:068115e13c70dc5982dfc00c5d70437fe37c014c808acce119b5448361c03725",
                "sha256:26e7fd115a6db75267b325de0fba089b911a4a12ebd3d0b5e7acb7028bc46821",
                "sha256:2c93d4d16933fea5bbacbe1aaf8fa8c1348740b2e50b3735d1b0bf8154cbf0f3",
                "sha256:56007a226b8e95aa980ada7abdea6b40b75ce62a433bd27cec7a8178d57f4051",
                "sha256:56fee7f818d032f802b8eed81ef0c1232b8b42390df189cab9cfa87573fe52c5",
                "sha256:6a3d9efb6f36f1fe6aa8dbb5af55e067db802502c55a9defa47c5a1dad41df84",
                "sha256:a49833abfdede8985ba3f3ec641f771cca215479f41523e99dace96d5b8cce2a",
                "sha256:ad2fe8a37be669082e61fb001c185ffb58867fdbb3e7a6b0b0d2ffe232353a3e",
                "sha256:b8cae8b2f022efa1f011cc753adb9cbadfa5a184431d09b273fb49b4167561ad",
                "sha256:d160744652e81c80627a909a0e808f3c6653a40af435744de037e3172cf277f5",
                "sha256:d5062ae50b222da28253059880a871dc87e099c25cb68acf613d9d227413d6f7",
                "sha256:f22ea9b67aea4f4a1718300908a2fb62b3e4276cf00bd829a97ab5894af42ea3",
                "sha256:f974c96fca34ae9e4f49839ba6b78addf0346777b46c4da27a7bf54f48d3057d",
                "sha256:fb23f6c71107c37fd667cb4ea363ddeb936b348bbd6449278eb92c189699f543"
            ],
            "index": "pypi",
            "version": "==2.8.6"
        },
        "pyaes": {
            "hashes": [
                "sha256:02c1b1405c38d3c370b085fb952dd8bea3fadcee6411ad99f312cc129c536d8f"
            ],
            "version": "==1.6.1"
        },
        "pycodestyle": {
            "hashes": [
                "sha256:2295e7b2f6b5bd100585ebcb1f616591b652db8a741695b3d8f5d28bdc934367",
                "sha256:c58a7d2815e0e8d7972bf1803331fb0152f867bd89adf8a01dfd55085434192e"
            ],
            "markers": "python_version >= '2.7' and python_version not in '3.0, 3.1, 3.2, 3.3'",
            "version": "==2.6.0"
        },
        "pycparser": {
            "hashes": [
                "sha256:2d475327684562c3a96cc71adf7dc8c4f0565175cf86b6d7a404ff4c771f15f0",
                "sha256:7582ad22678f0fcd81102833f60ef8d0e57288b6b5fb00323d101be910e35705"
            ],
            "markers": "python_version >= '2.7' and python_version not in '3.0, 3.1, 3.2, 3.3'",
            "version": "==2.20"
        },
        "pygments": {
            "hashes": [
                "sha256:bc9591213a8f0e0ca1a5e68a479b4887fdc3e75d0774e5c71c31920c427de435",
                "sha256:df49d09b498e83c1a73128295860250b0b7edd4c723a32e9bc0d295c7c2ec337"
            ],
            "markers": "python_version >= '3.5'",
            "version": "==2.7.4"
        },
        "pyjwt": {
            "hashes": [
                "sha256:a5c70a06e1f33d81ef25eecd50d50bd30e34de1ca8b2b9fa3fe0daaabcf69bf7",
                "sha256:b70b15f89dc69b993d8a8d32c299032d5355c82f9b5b7e851d1a6d706dffe847"
            ],
            "markers": "python_version >= '3.6'",
            "version": "==2.0.1"
        },
        "pyparsing": {
            "hashes": [
                "sha256:c203ec8783bf771a155b207279b9bccb8dea02d8f0c9e5f8ead507bc3246ecc1",
                "sha256:ef9d7589ef3c200abe66653d3f1ab1033c3c419ae9b9bdb1240a85b024efc88b"
            ],
            "markers": "python_version >= '2.6' and python_version not in '3.0, 3.1, 3.2'",
            "version": "==2.4.7"
        },
        "pyrogram": {
            "hashes": [
                "sha256:161ce683c8086fe3222ba39bdfc8965df17eeac12387ca55e9f9abc490cc2ec8",
                "sha256:22ac128f8f08b9631ff7572d7d71fd67b55d71dc2c6e0c6732dec18cd2cac70c"
            ],
            "index": "pypi",
            "version": "==0.18.0"
        },
        "pysocks": {
            "hashes": [
                "sha256:08e69f092cc6dbe92a0fdd16eeb9b9ffbc13cadfe5ca4c7bd92ffb078b293299",
                "sha256:2725bd0a9925919b9b51739eea5f9e2bae91e83288108a9ad338b2e3a4435ee5",
                "sha256:3f8804571ebe159c380ac6de37643bb4685970655d3bba243530d6558b799aa0"
            ],
            "markers": "python_version >= '2.7' and python_version not in '3.0, 3.1, 3.2, 3.3'",
            "version": "==1.7.1"
        },
        "python-dateutil": {
            "hashes": [
                "sha256:73ebfe9dbf22e832286dafa60473e4cd239f8592f699aa5adaf10050e6e1823c",
                "sha256:75bb3f31ea686f1197762692a9ee6a7550b59fc6ca3a1f4b5d7e32fb98e2da2a"
            ],
            "markers": "python_version >= '2.7' and python_version not in '3.0, 3.1, 3.2'",
            "version": "==2.8.1"
        },
        "python-utils": {
            "hashes": [
                "sha256:579f409ba0dc3d427970d1b31a4074c8e5d17805a4596b16ccceed357e4d78a4",
                "sha256:90a697a077371b8adf0905097383edb41874f21770d90e035c866ed36a593a20"
            ],
            "version": "==2.5.1"
        },
        "python3-openid": {
            "hashes": [
                "sha256:33fbf6928f401e0b790151ed2b5290b02545e8775f982485205a066f874aaeaf",
                "sha256:6626f771e0417486701e0b4daff762e7212e820ca5b29fcc0d05f6f8736dfa6b"
            ],
            "markers": "python_version >= '3.0'",
            "version": "==3.2.0"
        },
        "pytz": {
            "hashes": [
                "sha256:16962c5fb8db4a8f63a26646d8886e9d769b6c511543557bc84e9569fb9a9cb4",
                "sha256:180befebb1927b16f6b57101720075a984c019ac16b1b7575673bea42c6c3da5"
            ],
            "version": "==2020.5"
        },
        "pyyaml": {
            "hashes": [
                "sha256:06a0d7ba600ce0b2d2fe2e78453a470b5a6e000a985dd4a4e54e436cc36b0e97",
                "sha256:240097ff019d7c70a4922b6869d8a86407758333f02203e0fc6ff79c5dcede76",
                "sha256:4f4b913ca1a7319b33cfb1369e91e50354d6f07a135f3b901aca02aa95940bd2",
                "sha256:6034f55dab5fea9e53f436aa68fa3ace2634918e8b5994d82f3621c04ff5ed2e",
                "sha256:69f00dca373f240f842b2931fb2c7e14ddbacd1397d57157a9b005a6a9942648",
                "sha256:73f099454b799e05e5ab51423c7bcf361c58d3206fa7b0d555426b1f4d9a3eaf",
                "sha256:74809a57b329d6cc0fdccee6318f44b9b8649961fa73144a98735b0aaf029f1f",
                "sha256:7739fc0fa8205b3ee8808aea45e968bc90082c10aef6ea95e855e10abf4a37b2",
                "sha256:95f71d2af0ff4227885f7a6605c37fd53d3a106fcab511b8860ecca9fcf400ee",
                "sha256:ad9c67312c84def58f3c04504727ca879cb0013b2517c85a9a253f0cb6380c0a",
                "sha256:b8eac752c5e14d3eca0e6dd9199cd627518cb5ec06add0de9d32baeee6fe645d",
                "sha256:cc8955cfbfc7a115fa81d85284ee61147059a753344bc51098f3ccd69b0d7e0c",
                "sha256:d13155f591e6fcc1ec3b30685d50bf0711574e2c0dfffd7644babf8b5102ca1a"
            ],
            "index": "pypi",
            "version": "==5.3.1"
        },
        "redis": {
            "hashes": [
                "sha256:0e7e0cfca8660dea8b7d5cd8c4f6c5e29e11f31158c0b0ae91a397f00e5a05a2",
                "sha256:432b788c4530cfe16d8d943a09d40ca6c16149727e4afe8c2c9d5580c59d9f24"
            ],
            "index": "pypi",
            "version": "==3.5.3"
        },
        "requests": {
            "hashes": [
                "sha256:27973dd4a904a4f13b263a19c866c13b92a39ed1c964655f025f3f8d3d75b804",
                "sha256:c210084e36a42ae6b9219e00e48287def368a26d03a048ddad7bfee44f75871e"
            ],
            "index": "pypi",
            "version": "==2.25.1"
        },
        "requests-file": {
            "hashes": [
                "sha256:07d74208d3389d01c38ab89ef403af0cfec63957d53a0081d8eca738d0247d8e",
                "sha256:dfe5dae75c12481f68ba353183c53a65e6044c923e64c24b2209f6c7570ca953"
            ],
            "version": "==1.5.1"
        },
        "requests-oauthlib": {
            "hashes": [
                "sha256:7f71572defaecd16372f9006f33c2ec8c077c3cfa6f5911a9a90202beb513f3d",
                "sha256:b4261601a71fd721a8bd6d7aa1cc1d6a8a93b4a9f5e96626f8e4d91e8beeaa6a",
                "sha256:fa6c47b933f01060936d87ae9327fead68768b69c6c9ea2109c48be30f2d4dbc"
            ],
            "version": "==1.3.0"
        },
        "requests-toolbelt": {
            "hashes": [
                "sha256:380606e1d10dc85c3bd47bf5a6095f815ec007be7a8b69c878507068df059e6f",
                "sha256:968089d4584ad4ad7c171454f0a5c6dac23971e9472521ea3b6d49d610aa6fc0"
            ],
            "version": "==0.9.1"
        },
        "rules": {
            "hashes": [
                "sha256:9bae429f9d4f91a375402990da1541f9e093b0ac077221d57124d06eeeca4405"
            ],
            "index": "pypi",
            "version": "==2.2"
        },
        "s3transfer": {
            "hashes": [
                "sha256:1e28620e5b444652ed752cf87c7e0cb15b0e578972568c6609f0f18212f259ed",
                "sha256:7fdddb4f22275cf1d32129e21f056337fd2a80b6ccef1664528145b72c49e6d2"
            ],
            "version": "==0.3.4"
        },
        "scipy": {
            "hashes": [
                "sha256:00af72998a46c25bdb5824d2b729e7dabec0c765f9deb0b504f928591f5ff9d4",
                "sha256:0902a620a381f101e184a958459b36d3ee50f5effd186db76e131cbefcbb96f7",
                "sha256:1e3190466d669d658233e8a583b854f6386dd62d655539b77b3fa25bfb2abb70",
                "sha256:2cce3f9847a1a51019e8c5b47620da93950e58ebc611f13e0d11f4980ca5fecb",
                "sha256:3092857f36b690a321a662fe5496cb816a7f4eecd875e1d36793d92d3f884073",
                "sha256:386086e2972ed2db17cebf88610aab7d7f6e2c0ca30042dc9a89cf18dcc363fa",
                "sha256:71eb180f22c49066f25d6df16f8709f215723317cc951d99e54dc88020ea57be",
                "sha256:770254a280d741dd3436919d47e35712fb081a6ff8bafc0f319382b954b77802",
                "sha256:787cc50cab3020a865640aba3485e9fbd161d4d3b0d03a967df1a2881320512d",
                "sha256:8a07760d5c7f3a92e440ad3aedcc98891e915ce857664282ae3c0220f3301eb6",
                "sha256:8d3bc3993b8e4be7eade6dcc6fd59a412d96d3a33fa42b0fa45dc9e24495ede9",
                "sha256:9508a7c628a165c2c835f2497837bf6ac80eb25291055f56c129df3c943cbaf8",
                "sha256:a144811318853a23d32a07bc7fd5561ff0cac5da643d96ed94a4ffe967d89672",
                "sha256:a1aae70d52d0b074d8121333bc807a485f9f1e6a69742010b33780df2e60cfe0",
                "sha256:a2d6df9eb074af7f08866598e4ef068a2b310d98f87dc23bd1b90ec7bdcec802",
                "sha256:bb517872058a1f087c4528e7429b4a44533a902644987e7b2fe35ecc223bc408",
                "sha256:c5cac0c0387272ee0e789e94a570ac51deb01c796b37fb2aad1fb13f85e2f97d",
                "sha256:cc971a82ea1170e677443108703a2ec9ff0f70752258d0e9f5433d00dda01f59",
                "sha256:dba8306f6da99e37ea08c08fef6e274b5bf8567bb094d1dbe86a20e532aca088",
                "sha256:dc60bb302f48acf6da8ca4444cfa17d52c63c5415302a9ee77b3b21618090521",
                "sha256:dee1bbf3a6c8f73b6b218cb28eed8dd13347ea2f87d572ce19b289d6fd3fbc59"
            ],
            "index": "pypi",
            "version": "==1.4.1"
        },
        "sepaxml": {
            "hashes": [
<<<<<<< HEAD
                "sha256:1f0eddc9895cd6b18f53188787a334730eb4d7082995baf578d209efadb8bdc2",
                "sha256:9d9a9f3bbd7ad52c08eac44fa29c8752ddafe4480400cbaf379840bc4237fa55"
            ],
            "index": "pypi",
            "version": "==2.4.1"
=======
                "sha256:299ed1eb7561afc58886457b417311278f15afc13a8304bb909ee680850008d0",
                "sha256:6fa18e97d21cfc27bd122d2862f2bc941501ed337603421026bd2578543bb2a4"
            ],
            "index": "pypi",
            "version": "==2.4.0"
>>>>>>> a3b8dada
        },
        "six": {
            "hashes": [
                "sha256:30639c035cdb23534cd4aa2dd52c3bf48f06e5f4a941509c8bafd8ce11080259",
                "sha256:8b74bedcbbbaca38ff6d7491d76f2b06b3592611af620f8426e82dddb04a5ced"
            ],
            "markers": "python_version >= '2.7' and python_version not in '3.0, 3.1, 3.2'",
            "version": "==1.15.0"
        },
        "social-auth-app-django": {
            "hashes": [
                "sha256:2c69e57df0b30c9c1823519c5f1992cbe4f3f98fdc7d95c840e091a752708840",
                "sha256:567ad0e028311541d7dfed51d3bf2c60440a6fd236d5d4d06c5a618b3d6c57c5",
                "sha256:df5212370bd250108987c4748419a1a1d0cec750878856c2644c36aaa0fd3e58"
            ],
            "index": "pypi",
            "version": "==4.0.0"
        },
        "social-auth-core": {
            "hashes": [
                "sha256:567b1f1bb1912e2c3153df888b48ba883dabdfe72f031e8cae4d404f61745c21",
                "sha256:694eb355825cd72d3346afb816dd899493be1a8ee7405945d2e989cabed10cf2"
            ],
            "version": "==4.0.3"
        },
        "sqlparse": {
            "hashes": [
                "sha256:017cde379adbd6a1f15a61873f43e8274179378e95ef3fede90b5aa64d304ed0",
                "sha256:0f91fd2e829c44362cbcfab3e9ae12e22badaa8a29ad5ff599f9ec109f0454e8"
            ],
            "markers": "python_version >= '3.5'",
            "version": "==0.4.1"
        },
        "systemd": {
            "hashes": [
                "sha256:f44a02434cb1e6ff686bc7d25a7a665cc7af665965e933df3e76fa02d351a75b"
            ],
            "index": "pypi",
            "version": "==0.16.1"
        },
        "tatsu": {
            "hashes": [
                "sha256:0adbf7189a8c4f9a882b442f7b8ed6c6ab3baae37057db0e96b6888daacffad0",
                "sha256:3a043490e577632a05374b5033646bbc26cbb17386df81735a569ecbd45d934b"
            ],
            "markers": "python_version >= '3.8'",
            "version": "==5.5.0"
        },
        "tenacity": {
            "hashes": [
                "sha256:baed357d9f35ec64264d8a4bbf004c35058fad8795c5b0d8a7dc77ecdcbb8f39",
                "sha256:e14d191fb0a309b563904bbc336582efe2037de437e543b38da749769b544d7f"
            ],
            "index": "pypi",
            "version": "==6.3.1"
        },
        "text-unidecode": {
            "hashes": [
                "sha256:1311f10e8b895935241623731c2ba64f4c455287888b18189350b67134a822e8",
                "sha256:bad6603bb14d279193107714b288be206cac565dfa49aa5b105294dd5c4aab93"
            ],
            "version": "==1.3"
        },
        "tgcrypto": {
            "hashes": [
                "sha256:0c7fe235c703099d2ed27d6b4d51823625b84315af2f20aec07420260ef6543e",
                "sha256:0efb29c804be7c2a66ea0855665d6196e0643f17f6e2c2c768aa0b5b784690de",
                "sha256:1292a586bbf161d23beeacc0ddf5b26553c875d380d14d08b6c2283dabd05447",
                "sha256:1d2223d3700590b63df905b825f7e01aee1da7a7309d0a7cd8496fe0cfce9a0c",
                "sha256:2073aa6bbc809a56ae3d54e0f496cacaee6e5cb7c08682153c992eae72b4fbb8",
                "sha256:230cb83d87ed9d289445801483de35035d60f14811a601c3b80dbf68fdb15a18",
                "sha256:36a06b45e5776a463b1484b0810c9ce0c79d16ee954ace5fe98fc63c6fe6244d",
                "sha256:37259c0a81d9170a1c9213d898e3ad2ec2973be361428e92be722f8af2029fb9",
                "sha256:3cd17b033754c7dc08b346ac430e81a162a143bb42a7ffc5b8420872e5432f51",
                "sha256:476a413105d96b6f87a5f58b13e2de3b5328cdc98c426758727dd1f8049bca65",
                "sha256:4a6c9d045a68eda43e4064aba32dbf1c40472143ed88f20315dfad867f9cddfb",
                "sha256:611a02defa3dc0c4ead98987992cb7d967c4741f477a27fececd31da367b2046",
                "sha256:6efe4b3f050fe6c3bd820abf4a4c0854ea5fcb934bf76a9155e51347fc7d6796",
                "sha256:7465a7df82cd8f79ea434f3e958d010fb5db80099f4034d441f2d6119afbdc9c",
                "sha256:8160b2f0c4b9e5672567d53f5a0f4d5c1ada54021dc93225b38a802ffa42b4e0",
                "sha256:8ee83902dd1e8bee467df6b58acb5e08e72a655afa1da655561d3e73edbef936",
                "sha256:99154a515f68e75ddf76082c64eae522fe08620d9bcf8ebbf1d2f931bed07781",
                "sha256:a0238007a6a68b7a99d118cfaa49a72b024a5bc3f7e9a60b07c1ba850a8d1d45",
                "sha256:aa13cd10e8edf2520f3bff4f3327347e2883945c8b8c4a55f2b886f61cac13fa",
                "sha256:ab0cc75142fab303bb7c8be5c60f0bff02378921d7cb3269db5d46bbc6c1792b",
                "sha256:b5c7cb0e179c29b77f1b2b806edb7d01d9b4f205ca4f65c40375a3bb6a43bea4",
                "sha256:bca8bcc1432d00955110173d0acd8410e2911ed9c8d05afae1a2ace4748314f1",
                "sha256:bf210e4d7320d75737092bbb9f67b8d5fd2146fd2dc6786337961acbc9d94945",
                "sha256:c7d1180c63b9cf774d474a0c6c27d7f3ee367d808589bbe218e4567ebc6bd4df",
                "sha256:c89c25678704890ebe653ee528046844eb8470d205235a21c9db91cd4d12ed85",
                "sha256:cad01599f511c502518f99869069d311a9e3df37324e077ca5742061395daa84",
                "sha256:cb9c74812093554de4c99578758753a3034a62ad23672e4b80ce8381ec93eb6f",
                "sha256:d118dd9f297406d385d2bdd6e92ecc3a8443ea1c35ce70b4e892ce95c3808fb5",
                "sha256:d4e1b08733c09c0056ede44366ebe65cec7a5f19b78ff009aacbc9ac9158fcf6",
                "sha256:df1d7bc592309eab34ea132f41acc2d7d6e0756ec5fbc0263922cb0e0326c6ef",
                "sha256:e2c95040772d7db6c4ae55868de38c218c806edbef969f6de17983a2663b9699",
                "sha256:e34917079682579a90dbcadb6b44bc3cbb73efb1657e7dc19839de2428922d30",
                "sha256:feb71d6865cbf781ef36aeca075b6b86a19f3367958677ecd4912c69f25aa0af"
            ],
            "index": "pypi",
            "version": "==1.2.2"
        },
        "toml": {
            "hashes": [
                "sha256:806143ae5bfb6a3c6e736a764057db0e6a0e05e338b5630894a5f779cabb4f9b",
                "sha256:b3bda1d108d5dd99f4a20d24d9c348e91c4db7ab1b749200bded2f839ccbe68f"
            ],
            "markers": "python_version >= '2.6' and python_version not in '3.0, 3.1, 3.2'",
            "version": "==0.10.2"
        },
        "tqdm": {
            "hashes": [
                "sha256:4621f6823bab46a9cc33d48105753ccbea671b68bab2c50a9f0be23d4065cb5a",
                "sha256:fe3d08dd00a526850568d542ff9de9bbc2a09a791da3c334f3213d8d0bbbca65"
            ],
            "index": "pypi",
            "version": "==4.56.0"
        },
        "unicode-slugify": {
            "hashes": [
                "sha256:34cf3afefa6480efe705a4fc0eaeeaf7f49754aec322ba3e8b2f27dc1cbcf650"
            ],
            "index": "pypi",
            "version": "==0.1.3"
        },
        "unidecode": {
            "hashes": [
                "sha256:4c9d15d2f73eb0d2649a151c566901f80a030da1ccb0a2043352e1dbf647586b",
                "sha256:a039f89014245e0cad8858976293e23501accc9ff5a7bdbc739a14a2b7b85cdc"
            ],
            "version": "==1.1.2"
        },
        "urllib3": {
            "hashes": [
                "sha256:19188f96923873c92ccb987120ec4acaa12f0461fa9ce5d3d0772bc965a39e08",
                "sha256:d8ff90d979214d7b4f8ce956e80f4028fc6860e4431f731ea4a8c08f23f99473"
            ],
            "markers": "python_version != '3.4'",
            "version": "==1.26.2"
        },
        "vine": {
            "hashes": [
                "sha256:133ee6d7a9016f177ddeaf191c1f58421a1dcc6ee9a42c58b34bed40e1d2cd87",
                "sha256:ea4947cc56d1fd6f2095c8d543ee25dad966f78692528e68b4fada11ba3f98af"
            ],
            "markers": "python_version >= '2.7' and python_version not in '3.0, 3.1, 3.2, 3.3'",
            "version": "==1.3.0"
        },
        "webencodings": {
            "hashes": [
                "sha256:a0af1213f3c2226497a97e2b3aa01a7e4bee4f403f95be16fc9acd2947514a78",
                "sha256:b36a1c245f2d304965eb4e0a82848379241dc04b865afcc4aab16748587e1923"
            ],
            "version": "==0.5.1"
        },
        "xlwt": {
            "hashes": [
                "sha256:a082260524678ba48a297d922cc385f58278b8aa68741596a87de01a9c628b2e",
                "sha256:c59912717a9b28f1a3c2a98fd60741014b06b043936dcecbc113eaaada156c88"
            ],
            "index": "pypi",
            "version": "==1.3.0"
        },
        "xmlschema": {
            "hashes": [
                "sha256:88a20210d3c4d5a3e544da0fed5226bc71e51254daf6ebae398dc6864ad9c638",
                "sha256:ade693114ff2e4a9ed5a2371ce29ae888f689bc58e326e5796f8a7dc8954dd4a"
            ],
            "markers": "python_version >= '3.6'",
            "version": "==1.4.1"
        },
        "zeep": {
            "hashes": [
                "sha256:12945da854ff10376d384d21a132b66e318784ef05c696ae300a130746f4baa8",
                "sha256:98158e43db33739d41502a1a7e3629dcb62dfd0864ea28c9d43f560a091cfe3f"
            ],
            "index": "pypi",
            "version": "==4.0.0"
        }
    },
    "develop": {
        "appdirs": {
            "hashes": [
                "sha256:7d5d0167b2b1ba821647616af46a749d1c653740dd0d2415100fe26e27afdf41",
                "sha256:a841dacd6b99318a741b166adb07e19ee71a274450e68237b4650ca1055ab128"
            ],
            "version": "==1.4.4"
        },
        "asgiref": {
            "hashes": [
                "sha256:5ee950735509d04eb673bd7f7120f8fa1c9e2df495394992c73234d526907e17",
                "sha256:7162a3cb30ab0609f1a4c95938fd73e8604f63bdba516a7f7d64b83ff09478f0"
            ],
            "markers": "python_version >= '3.5'",
            "version": "==3.3.1"
        },
        "attrs": {
            "hashes": [
                "sha256:31b2eced602aa8423c2aea9c76a724617ed67cf9513173fd3a4f03e3a929c7e6",
                "sha256:832aa3cde19744e49938b91fea06d69ecb9e649c93ba974535d08ad92164f700"
            ],
            "markers": "python_version >= '2.7' and python_version not in '3.0, 3.1, 3.2, 3.3'",
            "version": "==20.3.0"
        },
        "backcall": {
            "hashes": [
                "sha256:5cbdbf27be5e7cfadb448baf0aa95508f91f2bbc6c6437cd9cd06e2a4c215e1e",
                "sha256:fbbce6a29f263178a1f7915c1940bde0ec2b2a967566fe1c65c1dfb7422bd255"
            ],
            "version": "==0.2.0"
        },
        "black": {
            "hashes": [
                "sha256:1b30e59be925fafc1ee4565e5e08abef6b03fe455102883820fe5ee2e4734e0b",
                "sha256:c2edb73a08e9e0e6f65a0e6af18b059b8b1cdd5bef997d7a0b181df93dc81539"
            ],
            "index": "pypi",
            "version": "==19.10b0"
        },
        "certifi": {
            "hashes": [
                "sha256:1a4995114262bffbc2413b159f2a1a480c969de6e6eb13ee966d470af86af59c",
                "sha256:719a74fb9e33b9bd44cc7f3a8d94bc35e4049deebe19ba7d8e108280cfd59830"
            ],
            "version": "==2020.12.5"
        },
        "chardet": {
            "hashes": [
                "sha256:0d6f53a15db4120f2b08c94f11e7d93d2c911ee118b6b30a04ec3ee8310179fa",
                "sha256:f864054d66fd9118f2e67044ac8981a54775ec5b67aed0441892edb553d21da5"
            ],
            "markers": "python_version >= '2.7' and python_version not in '3.0, 3.1, 3.2, 3.3, 3.4'",
            "version": "==4.0.0"
        },
        "click": {
            "hashes": [
                "sha256:d2b5255c7c6349bc1bd1e59e08cd12acbbd63ce649f2588755783aa94dfb6b1a",
                "sha256:dacca89f4bfadd5de3d7489b7c8a566eee0d3676333fbb50030263894c38c0dc"
            ],
            "index": "pypi",
            "version": "==7.1.2"
        },
        "configargparse": {
            "hashes": [
                "sha256:edd17be986d5c1ba2e307150b8e5f5107aba125f3574dddd02c85d5cdcfd37dc"
            ],
            "version": "==1.2.3"
        },
        "coverage": {
            "hashes": [
                "sha256:08b3ba72bd981531fd557f67beee376d6700fba183b167857038997ba30dd297",
                "sha256:2757fa64e11ec12220968f65d086b7a29b6583d16e9a544c889b22ba98555ef1",
                "sha256:3102bb2c206700a7d28181dbe04d66b30780cde1d1c02c5f3c165cf3d2489497",
                "sha256:3498b27d8236057def41de3585f317abae235dd3a11d33e01736ffedb2ef8606",
                "sha256:378ac77af41350a8c6b8801a66021b52da8a05fd77e578b7380e876c0ce4f528",
                "sha256:38f16b1317b8dd82df67ed5daa5f5e7c959e46579840d77a67a4ceb9cef0a50b",
                "sha256:3911c2ef96e5ddc748a3c8b4702c61986628bb719b8378bf1e4a6184bbd48fe4",
                "sha256:3a3c3f8863255f3c31db3889f8055989527173ef6192a283eb6f4db3c579d830",
                "sha256:3b14b1da110ea50c8bcbadc3b82c3933974dbeea1832e814aab93ca1163cd4c1",
                "sha256:535dc1e6e68fad5355f9984d5637c33badbdc987b0c0d303ee95a6c979c9516f",
                "sha256:6f61319e33222591f885c598e3e24f6a4be3533c1d70c19e0dc59e83a71ce27d",
                "sha256:723d22d324e7997a651478e9c5a3120a0ecbc9a7e94071f7e1954562a8806cf3",
                "sha256:76b2775dda7e78680d688daabcb485dc87cf5e3184a0b3e012e1d40e38527cc8",
                "sha256:782a5c7df9f91979a7a21792e09b34a658058896628217ae6362088b123c8500",
                "sha256:7e4d159021c2029b958b2363abec4a11db0ce8cd43abb0d9ce44284cb97217e7",
                "sha256:8dacc4073c359f40fcf73aede8428c35f84639baad7e1b46fce5ab7a8a7be4bb",
                "sha256:8f33d1156241c43755137288dea619105477961cfa7e47f48dbf96bc2c30720b",
                "sha256:8ffd4b204d7de77b5dd558cdff986a8274796a1e57813ed005b33fd97e29f059",
                "sha256:93a280c9eb736a0dcca19296f3c30c720cb41a71b1f9e617f341f0a8e791a69b",
                "sha256:9a4f66259bdd6964d8cf26142733c81fb562252db74ea367d9beb4f815478e72",
                "sha256:9a9d4ff06804920388aab69c5ea8a77525cf165356db70131616acd269e19b36",
                "sha256:a2070c5affdb3a5e751f24208c5c4f3d5f008fa04d28731416e023c93b275277",
                "sha256:a4857f7e2bc6921dbd487c5c88b84f5633de3e7d416c4dc0bb70256775551a6c",
                "sha256:a607ae05b6c96057ba86c811d9c43423f35e03874ffb03fbdcd45e0637e8b631",
                "sha256:a66ca3bdf21c653e47f726ca57f46ba7fc1f260ad99ba783acc3e58e3ebdb9ff",
                "sha256:ab110c48bc3d97b4d19af41865e14531f300b482da21783fdaacd159251890e8",
                "sha256:b239711e774c8eb910e9b1ac719f02f5ae4bf35fa0420f438cdc3a7e4e7dd6ec",
                "sha256:be0416074d7f253865bb67630cf7210cbc14eb05f4099cc0f82430135aaa7a3b",
                "sha256:c46643970dff9f5c976c6512fd35768c4a3819f01f61169d8cdac3f9290903b7",
                "sha256:c5ec71fd4a43b6d84ddb88c1df94572479d9a26ef3f150cef3dacefecf888105",
                "sha256:c6e5174f8ca585755988bc278c8bb5d02d9dc2e971591ef4a1baabdf2d99589b",
                "sha256:c89b558f8a9a5a6f2cfc923c304d49f0ce629c3bd85cb442ca258ec20366394c",
                "sha256:cc44e3545d908ecf3e5773266c487ad1877be718d9dc65fc7eb6e7d14960985b",
                "sha256:cc6f8246e74dd210d7e2b56c76ceaba1cc52b025cd75dbe96eb48791e0250e98",
                "sha256:cd556c79ad665faeae28020a0ab3bda6cd47d94bec48e36970719b0b86e4dcf4",
                "sha256:ce6f3a147b4b1a8b09aae48517ae91139b1b010c5f36423fa2b866a8b23df879",
                "sha256:ceb499d2b3d1d7b7ba23abe8bf26df5f06ba8c71127f188333dddcf356b4b63f",
                "sha256:cef06fb382557f66d81d804230c11ab292d94b840b3cb7bf4450778377b592f4",
                "sha256:e448f56cfeae7b1b3b5bcd99bb377cde7c4eb1970a525c770720a352bc4c8044",
                "sha256:e52d3d95df81c8f6b2a1685aabffadf2d2d9ad97203a40f8d61e51b70f191e4e",
                "sha256:ee2f1d1c223c3d2c24e3afbb2dd38be3f03b1a8d6a83ee3d9eb8c36a52bee899",
                "sha256:f2c6888eada180814b8583c3e793f3f343a692fc802546eed45f40a001b1169f",
                "sha256:f51dbba78d68a44e99d484ca8c8f604f17e957c1ca09c3ebc2c7e3bbd9ba0448",
                "sha256:f54de00baf200b4539a5a092a759f000b5f45fd226d6d25a76b0dff71177a714",
                "sha256:fa10fee7e32213f5c7b0d6428ea92e3a3fdd6d725590238a3f92c0de1c78b9d2",
                "sha256:fabeeb121735d47d8eab8671b6b031ce08514c86b7ad8f7d5490a7b6dcd6267d",
                "sha256:fac3c432851038b3e6afe086f777732bcf7f6ebbfd90951fa04ee53db6d0bcdd",
                "sha256:fda29412a66099af6d6de0baa6bd7c52674de177ec2ad2630ca264142d69c6c7",
                "sha256:ff1330e8bc996570221b450e2d539134baa9465f5cb98aff0e0f73f34172e0ae"
            ],
            "index": "pypi",
            "version": "==5.3.1"
        },
        "cssselect": {
            "hashes": [
                "sha256:f612ee47b749c877ebae5bb77035d8f4202c6ad0f0fc1271b3c18ad6c4468ecf",
                "sha256:f95f8dedd925fd8f54edb3d2dfb44c190d9d18512377d3c1e2388d16126879bc"
            ],
            "markers": "python_version >= '2.7' and python_version not in '3.0, 3.1, 3.2, 3.3'",
            "version": "==1.1.0"
        },
        "decorator": {
            "hashes": [
                "sha256:41fa54c2a0cc4ba648be4fd43cff00aedf5b9465c9bf18d64325bc225f08f760",
                "sha256:e3a62f0520172440ca0dcc823749319382e377f37f140a0b99ef45fecb84bfe7"
            ],
            "version": "==4.4.2"
        },
        "django": {
            "hashes": [
                "sha256:2d78425ba74c7a1a74b196058b261b9733a8570782f4e2828974777ccca7edf7",
                "sha256:efa2ab96b33b20c2182db93147a0c3cd7769d418926f9e9f140a60dca7c64ca9"
            ],
            "index": "pypi",
            "version": "==3.1.5"
        },
        "django-debug-toolbar": {
            "hashes": [
                "sha256:84e2607d900dbd571df0a2acf380b47c088efb787dce9805aefeb407341961d2",
                "sha256:9e5a25d0c965f7e686f6a8ba23613ca9ca30184daa26487706d4829f5cfb697a"
            ],
            "index": "pypi",
            "version": "==3.2"
        },
        "flask": {
            "hashes": [
                "sha256:4efa1ae2d7c9865af48986de8aeb8504bf32c7f3d6fdc9353d34b21f4b127060",
                "sha256:8a4fdd8936eba2512e9c85df320a37e694c93945b33ef33c89946a340a238557"
            ],
            "markers": "python_version >= '2.7' and python_version not in '3.0, 3.1, 3.2, 3.3, 3.4'",
            "version": "==1.1.2"
        },
        "flask-basicauth": {
            "hashes": [
                "sha256:df5ebd489dc0914c224419da059d991eb72988a01cdd4b956d52932ce7d501ff"
            ],
            "version": "==0.2.0"
        },
        "gevent": {
            "hashes": [
                "sha256:0f9fa230c5878704b9e286ad5038bac3b70d293bf10e9efa8b2ae1d7d80e7e08",
                "sha256:19bd3fe60dec45fe6420b7772496950215f1b36701905876ba1644b6b2064163",
                "sha256:2d05f38a5ef1ebb7ceb692897674b11ba603914524765b989c65c020c7b08360",
                "sha256:4b0a5626c4e534d184cdf00d66f06de3885beafaaa5f7b98d47186ea175629a1",
                "sha256:4baecba0fd614e14dc1f3f8c35616cb248cdb893de576150ed1fc7fc66b8ba3d",
                "sha256:60799fd7dcbb622f8435eb12436d48a8d27f8e7b3d23631e32ccc04ddd2097c2",
                "sha256:69ddc1767a02f68e71d5e0d3215aa4d28872187715627f71ff0eadd7b7a5e7f4",
                "sha256:7a808c63f065a303bbbe87c5c0754e06abb1e23e18752f418dce1eb3189cb43d",
                "sha256:81e38ed46e21e0b00b930efce1a1ff46c7722ad83d84052f71a757f23cbed1c0",
                "sha256:895c76a89907d9d37fdfaf5321cb0fff0cba396f003bedb4f5fc13836da6f250",
                "sha256:89c583744f91052ae987356660f5ed0b8fc59a1230b051d6ccc10d37a155fe01",
                "sha256:99b68765767bb3e2244a66b012883899a6f17c23b6dc1cd80b793df341e15f08",
                "sha256:9d001fc899db6e140110ae7484e58cd74b0dfa5cee021a0347f00bb441ac78bd",
                "sha256:b57586ad3fedf13d351d2559b70d6fe593c50400315d52bb3c072285da60fa37",
                "sha256:ba244028225ff8d3a58f344fcd16ab05b0e3642b34d81f51f7fa3c70761f6c34",
                "sha256:bf946a99e364ebcc95b82c794d5d1a67f13115adbefab7b9e12791f13184cfd5",
                "sha256:c3706a620e167c4bd007f16f113928324c4e07a7bae11d6d18d65f82abcd7a58",
                "sha256:c570a2e3100f758a5c2f9b993ecf870ee784390e44e1a292c361d6b32fb3ad4c",
                "sha256:caec00914e8f21b2c77a29bbc2ef3abfeadf7515656e5451dfb14c2064733998",
                "sha256:e233ae153b586b61e492806d4cd1be2217de7441922c02053b67de14800bce96",
                "sha256:f020bfb34d57caa10029111be776524c378a4aac8417bc6fb1154b05e00fc220",
                "sha256:f3faf1834464f1b0731aa6346cd9f41029fa9e208d6ecbce4a736c19562c86aa",
                "sha256:f857adbe1bf41e620d86173a53100f4ec328eba3089069a4815b3d9f4229dee8",
                "sha256:ffa1be13963db6aa55c50d2fd4a656c82f53a03a47e37aaa69e79a488123538d"
            ],
            "markers": "python_version >= '2.7' and python_version not in '3.0, 3.1, 3.2, 3.3, 3.4'",
            "version": "==20.12.1"
        },
        "geventhttpclient": {
            "hashes": [
                "sha256:030a44f5482d648010a42cf2e1411520f408811e6b462bfeb8757c251fb897e6",
                "sha256:05c2f9359850ff818c548907141d692a8b3b91c984390b3c41acc40c70b0ecee",
                "sha256:087a1b700d0ea9db97d09e163e96207f322f54881aff05edb7e769a0e5ba617b",
                "sha256:1157abcc0f7b0e2e9ccdc956882592b813411390ebe7108a9c8781adfc875029",
                "sha256:11b81abd27b7f01cd37cb4936e109b7b3513b0705cc02358032176c5d8c6a7fc",
                "sha256:18ed36a7065bd132037214b843de9fc05ce6fef896bbc3405191b0bc0cffc419",
                "sha256:1edc16be503fced3b91f6c9703f7cc61b148359c9263f5030730fe8b9ade0a21",
                "sha256:22e62840c6d1f8618a2809bc2cd4dd7997e76144da67db761525894ad97e9b54",
                "sha256:25fc5885b73bea6b5be346a7b472595df0c2bc94d0ac7af35473c68281714bc5",
                "sha256:29bded7f686f395cdfb9c48c408ad2e5e265976d5e3394293ee2b3d4de2a2376",
                "sha256:2eb6b06a1463b92a4e5a2c654b5a5f9661bd283309d7300607865e0a2271bf1e",
                "sha256:3035f5976616d519218834e405fbb6b8c54f7d97a518de520b45eb9194db8040",
                "sha256:3290519d810a67c7e83916a5c0fc69e19e41002099d8e06e47d43593ea4e3147",
                "sha256:33185df5a73ff6c02405faae4d8180ef45c770a3e1ee9eb702032e666b5806aa",
                "sha256:340f50cfd7f2715a7336c3187bff540d446818b98c452bd4d0c80e49ad4e40b0",
                "sha256:39b890da6b5efde810b839d2733c7356b234f73dfd48be088942bd25eadd4d7f",
                "sha256:41cdf3092693a6e938f24774f357d24e525aba22a71ad4dca8ab23e8921ee28f",
                "sha256:42361e8a72e6ff0c95314470463024c72b4779a6a3c7019ff9ecd106968209db",
                "sha256:450be5efeb1382c9323a06f325f24d0ed09ddcd2b430f127f9e2a6ba065115f6",
                "sha256:4705ac35abd6ed4bb14fd22a9abc3c1630ce63cb5e80ca575f93fc337296feae",
                "sha256:4b731402db393a4c9d9f77a453c5775af40c3595786d673bbded7d6d07ddd4e8",
                "sha256:4cd2540973eb8b33433bce3933d70b4c83b46788132681e08b356571cd3ab703",
                "sha256:4d6344051472758e0e65ba1c56334819be4067134175685e2b9235eff101408e",
                "sha256:5fabddb555f9104bedc85c8a9358f060aff0049bfc8f6098c83d139887b947a6",
                "sha256:6236e7cc5462aa41d7c1dad1c6fb35ff77ec693465ccae0efa253df7f6532ff2",
                "sha256:66cfea0b29b8c63a9978c90948a0ba73748540f9676b5539baf16029144ab46e",
                "sha256:689bdd018d5a9aa04f1528602a682018cfad4be93871f20ee82015bfd61918a2",
                "sha256:6a86204fba4991c84092aea771be6d51ff497651deb1db288eef83b7860fec74",
                "sha256:765515a70913974fe0a2cd785cbec1ec5524a64c2f4ce0935b801e4b7bfe8ac5",
                "sha256:77a877dbbd1f092a41969b6241e726553308b8c3f5b7ad99a20dafe62eadb79c",
                "sha256:78cfa6ef21d2cd2718c020395a637b14b449707ec2be4004c9b862233c23f226",
                "sha256:7a9d6d2683feeb0e054aa224d6551bfad819eca86c3c5d3d387246c2c3916438",
                "sha256:7e0f70c7431748b8d442de1afc4d7c30f54b155cc67a6367ee1ab27459db648c",
                "sha256:834de08513d82e7eb5e125875e4da87b0c58f758a4ad17c7ce4df97848c84a2b",
                "sha256:932229722807b9190729bfce47e9f7b575dddc1c2f899a025d45e3b6141aa052",
                "sha256:98ae2a85b26b5c5fed811dfaf1d62d33af6dba2dd2047ac3f7bff67967bd99a3",
                "sha256:ab3cd6e3782091083c852c3d7f0eedd845a2d414c914e4dc7973156e17171671",
                "sha256:ad2bbfeba76b09595163f3659a34144673d646646670c07b4dbae4c173a3a080",
                "sha256:bcc3aa11914b03d23502413c434e729b9d889ddd885a9664061217b7d18ef35c",
                "sha256:bf765f4e711bdef66461f8f460b4a4d3300d514b6961bad9b355873ba3236415",
                "sha256:c5e7fd0e22c299555fca7f60119ae8287d0342f5e89f85e408fe08d44192a045",
                "sha256:dc7ec0876d001df0b0a053e81a474ecb682001c3004bd0c85106812cf42f0f75",
                "sha256:dcdae7d5b07f10327c692cbdbe1ee64060d4a790a4db6cb9229024837d688fcc",
                "sha256:debc6f57a7c863b4d9a4e7f4b2a3615ce4670daa3ee717e0c02c2626d2ce9d8e",
                "sha256:dfe07df600638d40cc5742a10340671b9c6ec37719fa125619aa0939a2f0c31d",
                "sha256:f3319034d98a2fa1687bd1989a83d98277e2bad8a2ecf105f65eefed614a1a31",
                "sha256:f446807f0f77b3d2ffe311fb9aec33c6f21376fd83456cfbd5c798ce277223d5",
                "sha256:f59e5153f22e4a0be27b48aece8e45e19c1da294f8c49442b1c9e4d152c5c4c3",
                "sha256:fca499fc8ffc62544d9571c358d7a833a609c15efa9ff9ab67681e040c1833ff"
            ],
            "version": "==1.4.4"
        },
        "greenlet": {
            "hashes": [
                "sha256:0a77691f0080c9da8dfc81e23f4e3cffa5accf0f5b56478951016d7cfead9196",
                "sha256:0ddd77586553e3daf439aa88b6642c5f252f7ef79a39271c25b1d4bf1b7cbb85",
                "sha256:111cfd92d78f2af0bc7317452bd93a477128af6327332ebf3c2be7df99566683",
                "sha256:122c63ba795fdba4fc19c744df6277d9cfd913ed53d1a286f12189a0265316dd",
                "sha256:181300f826625b7fd1182205b830642926f52bd8cdb08b34574c9d5b2b1813f7",
                "sha256:1a1ada42a1fd2607d232ae11a7b3195735edaa49ea787a6d9e6a53afaf6f3476",
                "sha256:1bb80c71de788b36cefb0c3bb6bfab306ba75073dbde2829c858dc3ad70f867c",
                "sha256:1d1d4473ecb1c1d31ce8fd8d91e4da1b1f64d425c1dc965edc4ed2a63cfa67b2",
                "sha256:292e801fcb3a0b3a12d8c603c7cf340659ea27fd73c98683e75800d9fd8f704c",
                "sha256:2c65320774a8cd5fdb6e117c13afa91c4707548282464a18cf80243cf976b3e6",
                "sha256:4365eccd68e72564c776418c53ce3c5af402bc526fe0653722bc89efd85bf12d",
                "sha256:5352c15c1d91d22902582e891f27728d8dac3bd5e0ee565b6a9f575355e6d92f",
                "sha256:58ca0f078d1c135ecf1879d50711f925ee238fe773dfe44e206d7d126f5bc664",
                "sha256:5d4030b04061fdf4cbc446008e238e44936d77a04b2b32f804688ad64197953c",
                "sha256:5d69bbd9547d3bc49f8a545db7a0bd69f407badd2ff0f6e1a163680b5841d2b0",
                "sha256:5f297cb343114b33a13755032ecf7109b07b9a0020e841d1c3cedff6602cc139",
                "sha256:62afad6e5fd70f34d773ffcbb7c22657e1d46d7fd7c95a43361de979f0a45aef",
                "sha256:647ba1df86d025f5a34043451d7c4a9f05f240bee06277a524daad11f997d1e7",
                "sha256:719e169c79255816cdcf6dccd9ed2d089a72a9f6c42273aae12d55e8d35bdcf8",
                "sha256:7cd5a237f241f2764324396e06298b5dee0df580cf06ef4ada0ff9bff851286c",
                "sha256:875d4c60a6299f55df1c3bb870ebe6dcb7db28c165ab9ea6cdc5d5af36bb33ce",
                "sha256:90b6a25841488cf2cb1c8623a53e6879573010a669455046df5f029d93db51b7",
                "sha256:94620ed996a7632723a424bccb84b07e7b861ab7bb06a5aeb041c111dd723d36",
                "sha256:b5f1b333015d53d4b381745f5de842f19fe59728b65f0fbb662dafbe2018c3a5",
                "sha256:c5b22b31c947ad8b6964d4ed66776bcae986f73669ba50620162ba7c832a6b6a",
                "sha256:c93d1a71c3fe222308939b2e516c07f35a849c5047f0197442a4d6fbcb4128ee",
                "sha256:cdb90267650c1edb54459cdb51dab865f6c6594c3a47ebd441bc493360c7af70",
                "sha256:cfd06e0f0cc8db2a854137bd79154b61ecd940dce96fad0cba23fe31de0b793c",
                "sha256:d3789c1c394944084b5e57c192889985a9f23bd985f6d15728c745d380318128",
                "sha256:da7d09ad0f24270b20f77d56934e196e982af0d0a2446120cb772be4e060e1a2",
                "sha256:df3e83323268594fa9755480a442cabfe8d82b21aba815a71acf1bb6c1776218",
                "sha256:df8053867c831b2643b2c489fe1d62049a98566b1646b194cc815f13e27b90df",
                "sha256:e1128e022d8dce375362e063754e129750323b67454cac5600008aad9f54139e",
                "sha256:e6e9fdaf6c90d02b95e6b0709aeb1aba5affbbb9ccaea5502f8638e4323206be",
                "sha256:eac8803c9ad1817ce3d8d15d1bb82c2da3feda6bee1153eec5c58fa6e5d3f770",
                "sha256:eb333b90036358a0e2c57373f72e7648d7207b76ef0bd00a4f7daad1f79f5203",
                "sha256:ed1d1351f05e795a527abc04a0d82e9aecd3bdf9f46662c36ff47b0b00ecaf06",
                "sha256:f3dc68272990849132d6698f7dc6df2ab62a88b0d36e54702a8fd16c0490e44f",
                "sha256:f59eded163d9752fd49978e0bab7a1ff21b1b8d25c05f0995d140cc08ac83379",
                "sha256:f5e2d36c86c7b03c94b8459c3bd2c9fe2c7dab4b258b8885617d44a22e453fb7",
                "sha256:f6f65bf54215e4ebf6b01e4bb94c49180a589573df643735107056f7a910275b",
                "sha256:f8450d5ef759dbe59f84f2c9f77491bb3d3c44bc1a573746daf086e70b14c243",
                "sha256:f97d83049715fd9dec7911860ecf0e17b48d8725de01e45de07d8ac0bd5bc378"
            ],
            "markers": "platform_python_implementation == 'CPython'",
            "version": "==1.0.0"
        },
        "idna": {
            "hashes": [
                "sha256:b307872f855b18632ce0c21c5e45be78c0ea7ae4c15c828c20788b26921eb3f6",
                "sha256:b97d804b1e9b523befed77c48dacec60e6dcb0b5391d57af6a65a312a90648c0"
            ],
            "markers": "python_version >= '2.7' and python_version not in '3.0, 3.1, 3.2, 3.3'",
            "version": "==2.10"
        },
        "ipython": {
            "hashes": [
                "sha256:c987e8178ced651532b3b1ff9965925bfd445c279239697052561a9ab806d28f",
                "sha256:cbb2ef3d5961d44e6a963b9817d4ea4e1fa2eb589c371a470fed14d8d40cbd6a"
            ],
            "index": "pypi",
            "version": "==7.19.0"
        },
        "ipython-genutils": {
            "hashes": [
                "sha256:72dd37233799e619666c9f639a9da83c34013a73e8bbc79a7a6348d93c61fab8",
                "sha256:eb2e116e75ecef9d4d228fdc66af54269afa26ab4463042e33785b887c628ba8"
            ],
            "version": "==0.2.0"
        },
        "itsdangerous": {
            "hashes": [
                "sha256:321b033d07f2a4136d3ec762eac9f16a10ccd60f53c0c91af90217ace7ba1f19",
                "sha256:b12271b2047cb23eeb98c8b5622e2e5c5e9abd9784a153e9d8ef9cb4dd09d749"
            ],
            "markers": "python_version >= '2.7' and python_version not in '3.0, 3.1, 3.2, 3.3'",
            "version": "==1.1.0"
        },
        "jedi": {
            "hashes": [
                "sha256:86ed7d9b750603e4ba582ea8edc678657fb4007894a12bcf6f4bb97892f31d20",
                "sha256:98cc583fa0f2f8304968199b01b6b4b94f469a1f4a74c1560506ca2a211378b5"
            ],
            "index": "pypi",
            "version": "==0.17.2"
        },
        "jinja2": {
            "hashes": [
                "sha256:89aab215427ef59c34ad58735269eb58b1a5808103067f7bb9d5836c651b3bb0",
                "sha256:f0a4641d3cf955324a89c04f3d94663aa4d638abe8f733ecd3582848e1c37035"
            ],
            "markers": "python_version >= '2.7' and python_version not in '3.0, 3.1, 3.2, 3.3, 3.4'",
            "version": "==2.11.2"
        },
        "locust": {
            "hashes": [
                "sha256:98b069081de124be9fc45ffb66c6820bef271035431d222cb38454c42c86d797",
                "sha256:b4fb0ca95ef3194759966a850835485a5f5997f94ec7da307258737786fa56e0"
            ],
            "index": "pypi",
            "version": "==1.4.1"
        },
        "lxml": {
            "hashes": [
                "sha256:0448576c148c129594d890265b1a83b9cd76fd1f0a6a04620753d9a6bcfd0a4d",
                "sha256:127f76864468d6630e1b453d3ffbbd04b024c674f55cf0a30dc2595137892d37",
                "sha256:1471cee35eba321827d7d53d104e7b8c593ea3ad376aa2df89533ce8e1b24a01",
                "sha256:2363c35637d2d9d6f26f60a208819e7eafc4305ce39dc1d5005eccc4593331c2",
                "sha256:2e5cc908fe43fe1aa299e58046ad66981131a66aea3129aac7770c37f590a644",
                "sha256:2e6fd1b8acd005bd71e6c94f30c055594bbd0aa02ef51a22bbfa961ab63b2d75",
                "sha256:366cb750140f221523fa062d641393092813b81e15d0e25d9f7c6025f910ee80",
                "sha256:42ebca24ba2a21065fb546f3e6bd0c58c3fe9ac298f3a320147029a4850f51a2",
                "sha256:4e751e77006da34643ab782e4a5cc21ea7b755551db202bc4d3a423b307db780",
                "sha256:4fb85c447e288df535b17ebdebf0ec1cf3a3f1a8eba7e79169f4f37af43c6b98",
                "sha256:50c348995b47b5a4e330362cf39fc503b4a43b14a91c34c83b955e1805c8e308",
                "sha256:535332fe9d00c3cd455bd3dd7d4bacab86e2d564bdf7606079160fa6251caacf",
                "sha256:535f067002b0fd1a4e5296a8f1bf88193080ff992a195e66964ef2a6cfec5388",
                "sha256:5be4a2e212bb6aa045e37f7d48e3e1e4b6fd259882ed5a00786f82e8c37ce77d",
                "sha256:60a20bfc3bd234d54d49c388950195d23a5583d4108e1a1d47c9eef8d8c042b3",
                "sha256:648914abafe67f11be7d93c1a546068f8eff3c5fa938e1f94509e4a5d682b2d8",
                "sha256:681d75e1a38a69f1e64ab82fe4b1ed3fd758717bed735fb9aeaa124143f051af",
                "sha256:68a5d77e440df94011214b7db907ec8f19e439507a70c958f750c18d88f995d2",
                "sha256:69a63f83e88138ab7642d8f61418cf3180a4d8cd13995df87725cb8b893e950e",
                "sha256:6e4183800f16f3679076dfa8abf2db3083919d7e30764a069fb66b2b9eff9939",
                "sha256:6fd8d5903c2e53f49e99359b063df27fdf7acb89a52b6a12494208bf61345a03",
                "sha256:791394449e98243839fa822a637177dd42a95f4883ad3dec2a0ce6ac99fb0a9d",
                "sha256:7a7669ff50f41225ca5d6ee0a1ec8413f3a0d8aa2b109f86d540887b7ec0d72a",
                "sha256:7e9eac1e526386df7c70ef253b792a0a12dd86d833b1d329e038c7a235dfceb5",
                "sha256:7ee8af0b9f7de635c61cdd5b8534b76c52cd03536f29f51151b377f76e214a1a",
                "sha256:8246f30ca34dc712ab07e51dc34fea883c00b7ccb0e614651e49da2c49a30711",
                "sha256:8c88b599e226994ad4db29d93bc149aa1aff3dc3a4355dd5757569ba78632bdf",
                "sha256:923963e989ffbceaa210ac37afc9b906acebe945d2723e9679b643513837b089",
                "sha256:94d55bd03d8671686e3f012577d9caa5421a07286dd351dfef64791cf7c6c505",
                "sha256:97db258793d193c7b62d4e2586c6ed98d51086e93f9a3af2b2034af01450a74b",
                "sha256:a9d6bc8642e2c67db33f1247a77c53476f3a166e09067c0474facb045756087f",
                "sha256:cd11c7e8d21af997ee8079037fff88f16fda188a9776eb4b81c7e4c9c0a7d7fc",
                "sha256:d8d3d4713f0c28bdc6c806a278d998546e8efc3498949e3ace6e117462ac0a5e",
                "sha256:e0bfe9bb028974a481410432dbe1b182e8191d5d40382e5b8ff39cdd2e5c5931",
                "sha256:f4822c0660c3754f1a41a655e37cb4dbbc9be3d35b125a37fab6f82d47674ebc",
                "sha256:f83d281bb2a6217cd806f4cf0ddded436790e66f393e124dfe9731f6b3fb9afe",
                "sha256:fc37870d6716b137e80d19241d0e2cff7a7643b925dfa49b4c8ebd1295eb506e"
            ],
            "markers": "python_version >= '2.7' and python_version not in '3.0, 3.1, 3.2, 3.3, 3.4'",
            "version": "==4.6.2"
        },
        "markupsafe": {
            "hashes": [
                "sha256:00bc623926325b26bb9605ae9eae8a215691f33cae5df11ca5424f06f2d1f473",
                "sha256:09027a7803a62ca78792ad89403b1b7a73a01c8cb65909cd876f7fcebd79b161",
                "sha256:09c4b7f37d6c648cb13f9230d847adf22f8171b1ccc4d5682398e77f40309235",
                "sha256:1027c282dad077d0bae18be6794e6b6b8c91d58ed8a8d89a89d59693b9131db5",
                "sha256:13d3144e1e340870b25e7b10b98d779608c02016d5184cfb9927a9f10c689f42",
                "sha256:24982cc2533820871eba85ba648cd53d8623687ff11cbb805be4ff7b4c971aff",
                "sha256:29872e92839765e546828bb7754a68c418d927cd064fd4708fab9fe9c8bb116b",
                "sha256:43a55c2930bbc139570ac2452adf3d70cdbb3cfe5912c71cdce1c2c6bbd9c5d1",
                "sha256:46c99d2de99945ec5cb54f23c8cd5689f6d7177305ebff350a58ce5f8de1669e",
                "sha256:500d4957e52ddc3351cabf489e79c91c17f6e0899158447047588650b5e69183",
                "sha256:535f6fc4d397c1563d08b88e485c3496cf5784e927af890fb3c3aac7f933ec66",
                "sha256:596510de112c685489095da617b5bcbbac7dd6384aeebeda4df6025d0256a81b",
                "sha256:62fe6c95e3ec8a7fad637b7f3d372c15ec1caa01ab47926cfdf7a75b40e0eac1",
                "sha256:6788b695d50a51edb699cb55e35487e430fa21f1ed838122d722e0ff0ac5ba15",
                "sha256:6dd73240d2af64df90aa7c4e7481e23825ea70af4b4922f8ede5b9e35f78a3b1",
                "sha256:717ba8fe3ae9cc0006d7c451f0bb265ee07739daf76355d06366154ee68d221e",
                "sha256:79855e1c5b8da654cf486b830bd42c06e8780cea587384cf6545b7d9ac013a0b",
                "sha256:7c1699dfe0cf8ff607dbdcc1e9b9af1755371f92a68f706051cc8c37d447c905",
                "sha256:88e5fcfb52ee7b911e8bb6d6aa2fd21fbecc674eadd44118a9cc3863f938e735",
                "sha256:8defac2f2ccd6805ebf65f5eeb132adcf2ab57aa11fdf4c0dd5169a004710e7d",
                "sha256:98c7086708b163d425c67c7a91bad6e466bb99d797aa64f965e9d25c12111a5e",
                "sha256:9add70b36c5666a2ed02b43b335fe19002ee5235efd4b8a89bfcf9005bebac0d",
                "sha256:9bf40443012702a1d2070043cb6291650a0841ece432556f784f004937f0f32c",
                "sha256:ade5e387d2ad0d7ebf59146cc00c8044acbd863725f887353a10df825fc8ae21",
                "sha256:b00c1de48212e4cc9603895652c5c410df699856a2853135b3967591e4beebc2",
                "sha256:b1282f8c00509d99fef04d8ba936b156d419be841854fe901d8ae224c59f0be5",
                "sha256:b2051432115498d3562c084a49bba65d97cf251f5a331c64a12ee7e04dacc51b",
                "sha256:ba59edeaa2fc6114428f1637ffff42da1e311e29382d81b339c1817d37ec93c6",
                "sha256:c8716a48d94b06bb3b2524c2b77e055fb313aeb4ea620c8dd03a105574ba704f",
                "sha256:cd5df75523866410809ca100dc9681e301e3c27567cf498077e8551b6d20e42f",
                "sha256:cdb132fc825c38e1aeec2c8aa9338310d29d337bebbd7baa06889d09a60a1fa2",
                "sha256:e249096428b3ae81b08327a63a485ad0878de3fb939049038579ac0ef61e17e7",
                "sha256:e8313f01ba26fbbe36c7be1966a7b7424942f670f38e666995b88d012765b9be"
            ],
            "markers": "python_version >= '2.7' and python_version not in '3.0, 3.1, 3.2, 3.3'",
            "version": "==1.1.1"
        },
        "msgpack": {
            "hashes": [
                "sha256:0cb94ee48675a45d3b86e61d13c1e6f1696f0183f0715544976356ff86f741d9",
                "sha256:1026dcc10537d27dd2d26c327e552f05ce148977e9d7b9f1718748281b38c841",
                "sha256:26a1759f1a88df5f1d0b393eb582ec022326994e311ba9c5818adc5374736439",
                "sha256:2a5866bdc88d77f6e1370f82f2371c9bc6fc92fe898fa2dec0c5d4f5435a2694",
                "sha256:31c17bbf2ae5e29e48d794c693b7ca7a0c73bd4280976d408c53df421e838d2a",
                "sha256:497d2c12426adcd27ab83144057a705efb6acc7e85957a51d43cdcf7f258900f",
                "sha256:5a9ee2540c78659a1dd0b110f73773533ee3108d4e1219b5a15a8d635b7aca0e",
                "sha256:8521e5be9e3b93d4d5e07cb80b7e32353264d143c1f072309e1863174c6aadb1",
                "sha256:87869ba567fe371c4555d2e11e4948778ab6b59d6cc9d8460d543e4cfbbddd1c",
                "sha256:8ffb24a3b7518e843cd83538cf859e026d24ec41ac5721c18ed0c55101f9775b",
                "sha256:92be4b12de4806d3c36810b0fe2aeedd8d493db39e2eb90742b9c09299eb5759",
                "sha256:9ea52fff0473f9f3000987f313310208c879493491ef3ccf66268eff8d5a0326",
                "sha256:a4355d2193106c7aa77c98fc955252a737d8550320ecdb2e9ac701e15e2943bc",
                "sha256:a99b144475230982aee16b3d249170f1cccebf27fb0a08e9f603b69637a62192",
                "sha256:ac25f3e0513f6673e8b405c3a80500eb7be1cf8f57584be524c4fa78fe8e0c83",
                "sha256:b28c0876cce1466d7c2195d7658cf50e4730667196e2f1355c4209444717ee06",
                "sha256:b55f7db883530b74c857e50e149126b91bb75d35c08b28db12dcb0346f15e46e",
                "sha256:b6d9e2dae081aa35c44af9c4298de4ee72991305503442a5c74656d82b581fe9",
                "sha256:c747c0cc08bd6d72a586310bda6ea72eeb28e7505990f342552315b229a19b33",
                "sha256:d6c64601af8f3893d17ec233237030e3110f11b8a962cb66720bf70c0141aa54",
                "sha256:d8167b84af26654c1124857d71650404336f4eb5cc06900667a493fc619ddd9f",
                "sha256:de6bd7990a2c2dabe926b7e62a92886ccbf809425c347ae7de277067f97c2887",
                "sha256:e36a812ef4705a291cdb4a2fd352f013134f26c6ff63477f20235138d1d21009",
                "sha256:e89ec55871ed5473a041c0495b7b4e6099f6263438e0bd04ccd8418f92d5d7f2",
                "sha256:f3e6aaf217ac1c7ce1563cf52a2f4f5d5b1f64e8729d794165db71da57257f0c",
                "sha256:f484cd2dca68502de3704f056fa9b318c94b1539ed17a4c784266df5d6978c87",
                "sha256:fae04496f5bc150eefad4e9571d1a76c55d021325dcd484ce45065ebbdd00984",
                "sha256:fe07bc6735d08e492a327f496b7850e98cb4d112c56df69b0c844dbebcbb47f6"
            ],
            "version": "==1.0.2"
        },
        "parso": {
            "hashes": [
                "sha256:97218d9159b2520ff45eb78028ba8b50d2bc61dcc062a9682666f2dc4bd331ea",
                "sha256:caba44724b994a8a5e086460bb212abc5a8bc46951bf4a9a1210745953622eb9"
            ],
            "markers": "python_version >= '2.7' and python_version not in '3.0, 3.1, 3.2, 3.3'",
            "version": "==0.7.1"
        },
        "pathspec": {
            "hashes": [
                "sha256:86379d6b86d75816baba717e64b1a3a3469deb93bb76d613c9ce79edc5cb68fd",
                "sha256:aa0cb481c4041bf52ffa7b0d8fa6cd3e88a2ca4879c533c9153882ee2556790d"
            ],
            "version": "==0.8.1"
        },
        "pexpect": {
            "hashes": [
                "sha256:0b48a55dcb3c05f3329815901ea4fc1537514d6ba867a152b581d69ae3710937",
                "sha256:fc65a43959d153d0114afe13997d439c22823a27cefceb5ff35c2178c6784c0c"
            ],
            "markers": "sys_platform != 'win32'",
            "version": "==4.8.0"
        },
        "pickleshare": {
            "hashes": [
                "sha256:87683d47965c1da65cdacaf31c8441d12b8044cdec9aca500cd78fc2c683afca",
                "sha256:9649af414d74d4df115d5d718f82acb59c9d418196b7b4290ed47a12ce62df56"
            ],
            "version": "==0.7.5"
        },
        "prompt-toolkit": {
            "hashes": [
                "sha256:ac329c69bd8564cb491940511957312c7b8959bb5b3cf3582b406068a51d5bb7",
                "sha256:b8b3d0bde65da350290c46a8f54f336b3cbf5464a4ac11239668d986852e79d5"
            ],
            "markers": "python_full_version >= '3.6.1'",
            "version": "==3.0.10"
        },
        "psutil": {
            "hashes": [
                "sha256:0066a82f7b1b37d334e68697faba68e5ad5e858279fd6351c8ca6024e8d6ba64",
                "sha256:02b8292609b1f7fcb34173b25e48d0da8667bc85f81d7476584d889c6e0f2131",
                "sha256:0ae6f386d8d297177fd288be6e8d1afc05966878704dad9847719650e44fc49c",
                "sha256:0c9ccb99ab76025f2f0bbecf341d4656e9c1351db8cc8a03ccd62e318ab4b5c6",
                "sha256:0dd4465a039d343925cdc29023bb6960ccf4e74a65ad53e768403746a9207023",
                "sha256:12d844996d6c2b1d3881cfa6fa201fd635971869a9da945cf6756105af73d2df",
                "sha256:1bff0d07e76114ec24ee32e7f7f8d0c4b0514b3fae93e3d2aaafd65d22502394",
                "sha256:245b5509968ac0bd179287d91210cd3f37add77dad385ef238b275bad35fa1c4",
                "sha256:28ff7c95293ae74bf1ca1a79e8805fcde005c18a122ca983abf676ea3466362b",
                "sha256:36b3b6c9e2a34b7d7fbae330a85bf72c30b1c827a4366a07443fc4b6270449e2",
                "sha256:52de075468cd394ac98c66f9ca33b2f54ae1d9bff1ef6b67a212ee8f639ec06d",
                "sha256:5da29e394bdedd9144c7331192e20c1f79283fb03b06e6abd3a8ae45ffecee65",
                "sha256:61f05864b42fedc0771d6d8e49c35f07efd209ade09a5afe6a5059e7bb7bf83d",
                "sha256:6223d07a1ae93f86451d0198a0c361032c4c93ebd4bf6d25e2fb3edfad9571ef",
                "sha256:6323d5d845c2785efb20aded4726636546b26d3b577aded22492908f7c1bdda7",
                "sha256:6ffe81843131ee0ffa02c317186ed1e759a145267d54fdef1bc4ea5f5931ab60",
                "sha256:74f2d0be88db96ada78756cb3a3e1b107ce8ab79f65aa885f76d7664e56928f6",
                "sha256:74fb2557d1430fff18ff0d72613c5ca30c45cdbfcddd6a5773e9fc1fe9364be8",
                "sha256:90d4091c2d30ddd0a03e0b97e6a33a48628469b99585e2ad6bf21f17423b112b",
                "sha256:90f31c34d25b1b3ed6c40cdd34ff122b1887a825297c017e4cbd6796dd8b672d",
                "sha256:99de3e8739258b3c3e8669cb9757c9a861b2a25ad0955f8e53ac662d66de61ac",
                "sha256:c6a5fd10ce6b6344e616cf01cc5b849fa8103fbb5ba507b6b2dee4c11e84c935",
                "sha256:ce8b867423291cb65cfc6d9c4955ee9bfc1e21fe03bb50e177f2b957f1c2469d",
                "sha256:d225cd8319aa1d3c85bf195c4e07d17d3cd68636b8fc97e6cf198f782f99af28",
                "sha256:ea313bb02e5e25224e518e4352af4bf5e062755160f77e4b1767dd5ccb65f876",
                "sha256:ea372bcc129394485824ae3e3ddabe67dc0b118d262c568b4d2602a7070afdb0",
                "sha256:f4634b033faf0d968bb9220dd1c793b897ab7f1189956e1aa9eae752527127d3",
                "sha256:fcc01e900c1d7bee2a37e5d6e4f9194760a93597c97fee89c4ae51701de03563"
            ],
            "markers": "python_version >= '2.6' and python_version not in '3.0, 3.1, 3.2, 3.3'",
            "version": "==5.8.0"
        },
        "ptyprocess": {
            "hashes": [
                "sha256:4b41f3967fce3af57cc7e94b888626c18bf37a083e3651ca8feeb66d492fef35",
                "sha256:5c5d0a3b48ceee0b48485e0c26037c0acd7d29765ca3fbb5cb3831d347423220"
            ],
            "version": "==0.7.0"
        },
        "pygments": {
            "hashes": [
                "sha256:bc9591213a8f0e0ca1a5e68a479b4887fdc3e75d0774e5c71c31920c427de435",
                "sha256:df49d09b498e83c1a73128295860250b0b7edd4c723a32e9bc0d295c7c2ec337"
            ],
            "markers": "python_version >= '3.5'",
            "version": "==2.7.4"
        },
        "pympler": {
            "hashes": [
                "sha256:f2cbe7df622117af890249f2dea884eb702108a12d729d264b7c5983a6e06e47"
            ],
            "index": "pypi",
            "version": "==0.9"
        },
        "pyquery": {
            "hashes": [
                "sha256:1fc33b7699455ed25c75282bc8f80ace1ac078b0dda5a933dacbd8b1c1f83963",
                "sha256:a388eefb6bc4a55350de0316fbd97cda999ae669b6743ae5b99102ba54f5aa72"
            ],
            "index": "pypi",
            "version": "==1.4.3"
        },
        "pytz": {
            "hashes": [
                "sha256:16962c5fb8db4a8f63a26646d8886e9d769b6c511543557bc84e9569fb9a9cb4",
                "sha256:180befebb1927b16f6b57101720075a984c019ac16b1b7575673bea42c6c3da5"
            ],
            "version": "==2020.5"
        },
        "pyzmq": {
            "hashes": [
                "sha256:048a6396209c72a02711614e4adad0baa48e3c4132b852c9fa41d3d5708c079e",
                "sha256:0fef7d9b06669bbe01a744499d20f046744a0d6ac1b842694ef41ba2ee8bbb3d",
                "sha256:13387da199403958b5f319c77871a370969ca13721ab0d6e329d04f107166175",
                "sha256:1d19528c2f88d791c0a1a6c0388a1ee4671d6202c2783212c76b64e0b48633a5",
                "sha256:32c5d370f969b3d854b0368cd9d56364064ffa764e01c18ffddce28feab5a25e",
                "sha256:37c94db38293eb1ef4d1862fa62222a4b6ef06a930c4ab4cb05724601cb8a93a",
                "sha256:43f531aadd620e2b1b1a6d5d58ecd034a96e525f7d4ecf3c9d302f555fb1c43d",
                "sha256:50ab0f6479d9dffc15efc4f6c2c93db2a36a4eed6d1cdc1e73e7dddbd3ba6f17",
                "sha256:67e976fbf2d88693a61e1aab2a25cd42b3153acaed2314fe9906938fb0e18bea",
                "sha256:77b501480b061b91c81dfec3928bb0bfe971c3713f20046f12bb53a1c8fda8b4",
                "sha256:874693ba13c85c5d87d9b9745a87768d3ae1b6ce0bc98e88e633ce2a6b034b6f",
                "sha256:95a85f29d1248da85e8bc09b1a22a659644b606dcae74d663eab9cafd1a4905f",
                "sha256:a60b72a7524a1aca6a6da70bdb9de4ed876950d71c6314d55af6b8638d4ef227",
                "sha256:a9249934cd40902640f33bbe583be69f9bc0f63734fceb541ad05f6d16b5d7c5",
                "sha256:aa46ad481e12fb86d2f0754f4c9100187c8cbc2af2948fab84bd62099621fe43",
                "sha256:acd90819c307ec02e0db5cb2855b5468061d8b27a471f29080817fc0b91351b0",
                "sha256:b3be14f5c27fc08508ef909598cc085134f89834636250049d79a797e46c60e1",
                "sha256:b4408f61e119009d872142452bac283aebcb145815bd299299ecbda62be32661",
                "sha256:c96b9be27f06843753f98fcdc00721bdba76621ab05d64346d7ee247f64897f3",
                "sha256:ce8d218a2b90b02dacb30e8f7575bf0d01eec5d51d288e5a0fd2bb1e89f47077",
                "sha256:dceb46f611b65a2b81e5c33f2c9aaf2d9b2794d58316f02ff5bc0f248a3e8e96",
                "sha256:e3199e8809ad4417f48e7e9fb83e32f8f0a9c42ba284d3b09603f92b2487da62",
                "sha256:e39faf7e1a171ec5409f3d64149f8c54c14ac2272304a6aff426688e31a6286b",
                "sha256:ea0ae24b072c22a5ad13200e217ef33e07e9d6e4756a8086fe0244f7339f74bf",
                "sha256:eac4eff2c2424a829153dc73a26daa7d9727f5a5ec012b76bde8d49a20b4e404",
                "sha256:f754d7353141f72e51acca9f0ccc8cdaa35e2627744dfe6e6ac4eac75f0194fe",
                "sha256:f92cf5aeb926396daf27b4e59c8c0428358db4fe0be5051544b839a7718f3388",
                "sha256:fe69190a151ecaaeb737453e4db59918b4d8d2d17726a1610968802d0e9d01e7"
            ],
            "markers": "python_version >= '3.6'",
            "version": "==21.0.0"
        },
        "redis": {
            "hashes": [
                "sha256:0e7e0cfca8660dea8b7d5cd8c4f6c5e29e11f31158c0b0ae91a397f00e5a05a2",
                "sha256:432b788c4530cfe16d8d943a09d40ca6c16149727e4afe8c2c9d5580c59d9f24"
            ],
            "index": "pypi",
            "version": "==3.5.3"
        },
        "redislite": {
            "hashes": [
                "sha256:00a892ac410414c8f38d5920deb7eb4d5af48a6de984822d701739bc51f75cf3",
                "sha256:0adb1947f16e434490a721f384a5dd3e34606a33e15e2b3e12e7512387a935b9",
                "sha256:6591f4e42375db52693183ac50020821107f7f2d18c65eaf9dbcdf91e0980e8a",
                "sha256:74704070ff74c52c3aa3e83595fc0a81cae1a867126dad6f1839698b21e24359",
                "sha256:8cd868bd6efa474d19cf83b167200e86500d2643b67567b6749ea4f9110f7c33",
                "sha256:8e0e92d51cf7c5332cc3dae3096a309de25d4b0d6488e3989dcc9acb6831ef94",
                "sha256:8fcb38d26bf86958ba0ffd8cf83ec4496c8474e39f3e009e1c4219c544aa2eef",
                "sha256:aef82214239b2336df2bbb7d9578a0b4a5e417df85158945383d7eb7d3492a36",
                "sha256:bf4eb4a236c6b4c7d80c16921fbc69d5343ebda7980c8cad25b7cc06bd50bf9b",
                "sha256:c842f2282ae0259d3dfbdb798ed2a4da91380e80f957ee304fbc40cb5c8aedce",
                "sha256:c8e12a1394c60f7725116e2d2617821228ccf2cd9970d1272e623bd2a8e311d8",
                "sha256:ca4943650090d7ba57383e9767b13ddd0e7c218caebbe1630f34b3e6cbaf9800",
                "sha256:ce9ba6647b4eb99d8dfb815f76be85eb51725eb0e4a72907e59650060ab8b70d",
                "sha256:cec33eb672a4af295d96b043731e7d103a4179a55a42b0fd21fb20a9b4dc1329",
                "sha256:dcc1e33f0f7c33134851f5ec82b52c934cd903671a4727252700de76e0e2691c",
                "sha256:dd8074ee423b246539a946963fc80f8bbca1f12acdb65d596d7f2f1064ab6e5b",
                "sha256:ea790799440ca4cd97ffb56d1d4565a84feb2a9f3e4cf2ed884e8fbb19b9ecc5",
                "sha256:f8d076c70a3d78cdfae0579bd61a6063b42d0de062dab5cccbda4de9d31edbd2",
                "sha256:fae58685c3f698761362e41570c995366293b8d8ecd77e190dad6fa3e03c4193"
            ],
            "index": "pypi",
            "version": "==5.0.165407"
        },
        "regex": {
            "hashes": [
                "sha256:02951b7dacb123d8ea6da44fe45ddd084aa6777d4b2454fa0da61d569c6fa538",
                "sha256:0d08e71e70c0237883d0bef12cad5145b84c3705e9c6a588b2a9c7080e5af2a4",
                "sha256:1862a9d9194fae76a7aaf0150d5f2a8ec1da89e8b55890b1786b8f88a0f619dc",
                "sha256:1ab79fcb02b930de09c76d024d279686ec5d532eb814fd0ed1e0051eb8bd2daa",
                "sha256:1fa7ee9c2a0e30405e21031d07d7ba8617bc590d391adfc2b7f1e8b99f46f444",
                "sha256:262c6825b309e6485ec2493ffc7e62a13cf13fb2a8b6d212f72bd53ad34118f1",
                "sha256:2a11a3e90bd9901d70a5b31d7dd85114755a581a5da3fc996abfefa48aee78af",
                "sha256:2c99e97d388cd0a8d30f7c514d67887d8021541b875baf09791a3baad48bb4f8",
                "sha256:3128e30d83f2e70b0bed9b2a34e92707d0877e460b402faca908c6667092ada9",
                "sha256:38c8fd190db64f513fe4e1baa59fed086ae71fa45083b6936b52d34df8f86a88",
                "sha256:3bddc701bdd1efa0d5264d2649588cbfda549b2899dc8d50417e47a82e1387ba",
                "sha256:4902e6aa086cbb224241adbc2f06235927d5cdacffb2425c73e6570e8d862364",
                "sha256:49cae022fa13f09be91b2c880e58e14b6da5d10639ed45ca69b85faf039f7a4e",
                "sha256:56e01daca75eae420bce184edd8bb341c8eebb19dd3bce7266332258f9fb9dd7",
                "sha256:5862975b45d451b6db51c2e654990c1820523a5b07100fc6903e9c86575202a0",
                "sha256:6a8ce43923c518c24a2579fda49f093f1397dad5d18346211e46f134fc624e31",
                "sha256:6c54ce4b5d61a7129bad5c5dc279e222afd00e721bf92f9ef09e4fae28755683",
                "sha256:6e4b08c6f8daca7d8f07c8d24e4331ae7953333dbd09c648ed6ebd24db5a10ee",
                "sha256:717881211f46de3ab130b58ec0908267961fadc06e44f974466d1887f865bd5b",
                "sha256:749078d1eb89484db5f34b4012092ad14b327944ee7f1c4f74d6279a6e4d1884",
                "sha256:7913bd25f4ab274ba37bc97ad0e21c31004224ccb02765ad984eef43e04acc6c",
                "sha256:7a25fcbeae08f96a754b45bdc050e1fb94b95cab046bf56b016c25e9ab127b3e",
                "sha256:83d6b356e116ca119db8e7c6fc2983289d87b27b3fac238cfe5dca529d884562",
                "sha256:8b882a78c320478b12ff024e81dc7d43c1462aa4a3341c754ee65d857a521f85",
                "sha256:8f6a2229e8ad946e36815f2a03386bb8353d4bde368fdf8ca5f0cb97264d3b5c",
                "sha256:9801c4c1d9ae6a70aeb2128e5b4b68c45d4f0af0d1535500884d644fa9b768c6",
                "sha256:a15f64ae3a027b64496a71ab1f722355e570c3fac5ba2801cafce846bf5af01d",
                "sha256:a3d748383762e56337c39ab35c6ed4deb88df5326f97a38946ddd19028ecce6b",
                "sha256:a63f1a07932c9686d2d416fb295ec2c01ab246e89b4d58e5fa468089cab44b70",
                "sha256:b2b1a5ddae3677d89b686e5c625fc5547c6e492bd755b520de5332773a8af06b",
                "sha256:b2f4007bff007c96a173e24dcda236e5e83bde4358a557f9ccf5e014439eae4b",
                "sha256:baf378ba6151f6e272824b86a774326f692bc2ef4cc5ce8d5bc76e38c813a55f",
                "sha256:bafb01b4688833e099d79e7efd23f99172f501a15c44f21ea2118681473fdba0",
                "sha256:bba349276b126947b014e50ab3316c027cac1495992f10e5682dc677b3dfa0c5",
                "sha256:c084582d4215593f2f1d28b65d2a2f3aceff8342aa85afd7be23a9cad74a0de5",
                "sha256:d1ebb090a426db66dd80df8ca85adc4abfcbad8a7c2e9a5ec7513ede522e0a8f",
                "sha256:d2d8ce12b7c12c87e41123997ebaf1a5767a5be3ec545f64675388970f415e2e",
                "sha256:e32f5f3d1b1c663af7f9c4c1e72e6ffe9a78c03a31e149259f531e0fed826512",
                "sha256:e3faaf10a0d1e8e23a9b51d1900b72e1635c2d5b0e1bea1c18022486a8e2e52d",
                "sha256:f7d29a6fc4760300f86ae329e3b6ca28ea9c20823df123a2ea8693e967b29917",
                "sha256:f8f295db00ef5f8bae530fc39af0b40486ca6068733fb860b42115052206466f"
            ],
            "version": "==2020.11.13"
        },
        "requests": {
            "hashes": [
                "sha256:27973dd4a904a4f13b263a19c866c13b92a39ed1c964655f025f3f8d3d75b804",
                "sha256:c210084e36a42ae6b9219e00e48287def368a26d03a048ddad7bfee44f75871e"
            ],
            "index": "pypi",
            "version": "==2.25.1"
        },
        "six": {
            "hashes": [
                "sha256:30639c035cdb23534cd4aa2dd52c3bf48f06e5f4a941509c8bafd8ce11080259",
                "sha256:8b74bedcbbbaca38ff6d7491d76f2b06b3592611af620f8426e82dddb04a5ced"
            ],
            "markers": "python_version >= '2.7' and python_version not in '3.0, 3.1, 3.2'",
            "version": "==1.15.0"
        },
        "sqlparse": {
            "hashes": [
                "sha256:017cde379adbd6a1f15a61873f43e8274179378e95ef3fede90b5aa64d304ed0",
                "sha256:0f91fd2e829c44362cbcfab3e9ae12e22badaa8a29ad5ff599f9ec109f0454e8"
            ],
            "markers": "python_version >= '3.5'",
            "version": "==0.4.1"
        },
        "toml": {
            "hashes": [
                "sha256:806143ae5bfb6a3c6e736a764057db0e6a0e05e338b5630894a5f779cabb4f9b",
                "sha256:b3bda1d108d5dd99f4a20d24d9c348e91c4db7ab1b749200bded2f839ccbe68f"
            ],
            "markers": "python_version >= '2.6' and python_version not in '3.0, 3.1, 3.2'",
            "version": "==0.10.2"
        },
        "traitlets": {
            "hashes": [
                "sha256:178f4ce988f69189f7e523337a3e11d91c786ded9360174a3d9ca83e79bc5396",
                "sha256:69ff3f9d5351f31a7ad80443c2674b7099df13cc41fc5fa6e2f6d3b0330b0426"
            ],
            "markers": "python_version >= '3.7'",
            "version": "==5.0.5"
        },
        "typed-ast": {
            "hashes": [
                "sha256:07d49388d5bf7e863f7fa2f124b1b1d89d8aa0e2f7812faff0a5658c01c59aa1",
                "sha256:14bf1522cdee369e8f5581238edac09150c765ec1cb33615855889cf33dcb92d",
                "sha256:240296b27397e4e37874abb1df2a608a92df85cf3e2a04d0d4d61055c8305ba6",
                "sha256:36d829b31ab67d6fcb30e185ec996e1f72b892255a745d3a82138c97d21ed1cd",
                "sha256:37f48d46d733d57cc70fd5f30572d11ab8ed92da6e6b28e024e4a3edfb456e37",
                "sha256:4c790331247081ea7c632a76d5b2a265e6d325ecd3179d06e9cf8d46d90dd151",
                "sha256:5dcfc2e264bd8a1db8b11a892bd1647154ce03eeba94b461effe68790d8b8e07",
                "sha256:7147e2a76c75f0f64c4319886e7639e490fee87c9d25cb1d4faef1d8cf83a440",
                "sha256:7703620125e4fb79b64aa52427ec192822e9f45d37d4b6625ab37ef403e1df70",
                "sha256:8368f83e93c7156ccd40e49a783a6a6850ca25b556c0fa0240ed0f659d2fe496",
                "sha256:84aa6223d71012c68d577c83f4e7db50d11d6b1399a9c779046d75e24bed74ea",
                "sha256:85f95aa97a35bdb2f2f7d10ec5bbdac0aeb9dafdaf88e17492da0504de2e6400",
                "sha256:8db0e856712f79c45956da0c9a40ca4246abc3485ae0d7ecc86a20f5e4c09abc",
                "sha256:9044ef2df88d7f33692ae3f18d3be63dec69c4fb1b5a4a9ac950f9b4ba571606",
                "sha256:963c80b583b0661918718b095e02303d8078950b26cc00b5e5ea9ababe0de1fc",
                "sha256:987f15737aba2ab5f3928c617ccf1ce412e2e321c77ab16ca5a293e7bbffd581",
                "sha256:9ec45db0c766f196ae629e509f059ff05fc3148f9ffd28f3cfe75d4afb485412",
                "sha256:9fc0b3cb5d1720e7141d103cf4819aea239f7d136acf9ee4a69b047b7986175a",
                "sha256:a2c927c49f2029291fbabd673d51a2180038f8cd5a5b2f290f78c4516be48be2",
                "sha256:a38878a223bdd37c9709d07cd357bb79f4c760b29210e14ad0fb395294583787",
                "sha256:b4fcdcfa302538f70929eb7b392f536a237cbe2ed9cba88e3bf5027b39f5f77f",
                "sha256:c0c74e5579af4b977c8b932f40a5464764b2f86681327410aa028a22d2f54937",
                "sha256:c1c876fd795b36126f773db9cbb393f19808edd2637e00fd6caba0e25f2c7b64",
                "sha256:c9aadc4924d4b5799112837b226160428524a9a45f830e0d0f184b19e4090487",
                "sha256:cc7b98bf58167b7f2db91a4327da24fb93368838eb84a44c472283778fc2446b",
                "sha256:cf54cfa843f297991b7388c281cb3855d911137223c6b6d2dd82a47ae5125a41",
                "sha256:d003156bb6a59cda9050e983441b7fa2487f7800d76bdc065566b7d728b4581a",
                "sha256:d175297e9533d8d37437abc14e8a83cbc68af93cc9c1c59c2c292ec59a0697a3",
                "sha256:d746a437cdbca200622385305aedd9aef68e8a645e385cc483bdc5e488f07166",
                "sha256:e683e409e5c45d5c9082dc1daf13f6374300806240719f95dc783d1fc942af10"
            ],
            "version": "==1.4.2"
        },
        "urllib3": {
            "hashes": [
                "sha256:19188f96923873c92ccb987120ec4acaa12f0461fa9ce5d3d0772bc965a39e08",
                "sha256:d8ff90d979214d7b4f8ce956e80f4028fc6860e4431f731ea4a8c08f23f99473"
            ],
            "markers": "python_version != '3.4'",
            "version": "==1.26.2"
        },
        "wcwidth": {
            "hashes": [
                "sha256:beb4802a9cebb9144e99086eff703a642a13d6a0052920003a230f3294bbe784",
                "sha256:c4d647b99872929fdb7bdcaa4fbe7f01413ed3d98077df798530e5b04f116c83"
            ],
            "version": "==0.2.5"
        },
        "werkzeug": {
            "hashes": [
                "sha256:2de2a5db0baeae7b2d2664949077c2ac63fbd16d98da0ff71837f7d1dea3fd43",
                "sha256:6c80b1e5ad3665290ea39320b91e1be1e0d5f60652b964a3070216de83d2e47c"
            ],
            "markers": "python_version >= '2.7' and python_version not in '3.0, 3.1, 3.2, 3.3, 3.4'",
            "version": "==1.0.1"
        },
        "zope.event": {
            "hashes": [
                "sha256:2666401939cdaa5f4e0c08cf7f20c9b21423b95e88f4675b1443973bdb080c42",
                "sha256:5e76517f5b9b119acf37ca8819781db6c16ea433f7e2062c4afc2b6fbedb1330"
            ],
            "version": "==4.5.0"
        },
        "zope.interface": {
            "hashes": [
                "sha256:05a97ba92c1c7c26f25c9f671aa1ef85ffead6cdad13770e5b689cf983adc7e1",
                "sha256:07d61722dd7d85547b7c6b0f5486b4338001fab349f2ac5cabc0b7182eb3425d",
                "sha256:0a990dcc97806e5980bbb54b2e46b9cde9e48932d8e6984daf71ef1745516123",
                "sha256:150e8bcb7253a34a4535aeea3de36c0bb3b1a6a47a183a95d65a194b3e07f232",
                "sha256:1743bcfe45af8846b775086471c28258f4c6e9ee8ef37484de4495f15a98b549",
                "sha256:1b5f6c8fff4ed32aa2dd43e84061bc8346f32d3ba6ad6e58f088fe109608f102",
                "sha256:21e49123f375703cf824214939d39df0af62c47d122d955b2a8d9153ea08cfd5",
                "sha256:21f579134a47083ffb5ddd1307f0405c91aa8b61ad4be6fd5af0171474fe0c45",
                "sha256:27c267dc38a0f0079e96a2945ee65786d38ef111e413c702fbaaacbab6361d00",
                "sha256:299bde0ab9e5c4a92f01a152b7fbabb460f31343f1416f9b7b983167ab1e33bc",
                "sha256:2ab88d8f228f803fcb8cb7d222c579d13dab2d3622c51e8cf321280da01102a7",
                "sha256:2ced4c35061eea623bc84c7711eedce8ecc3c2c51cd9c6afa6290df3bae9e104",
                "sha256:2dcab01c660983ba5e5a612e0c935141ccbee67d2e2e14b833e01c2354bd8034",
                "sha256:32546af61a9a9b141ca38d971aa6eb9800450fa6620ce6323cc30eec447861f3",
                "sha256:32b40a4c46d199827d79c86bb8cb88b1bbb764f127876f2cb6f3a47f63dbada3",
                "sha256:3cc94c69f6bd48ed86e8e24f358cb75095c8129827df1298518ab860115269a4",
                "sha256:42b278ac0989d6f5cf58d7e0828ea6b5951464e3cf2ff229dd09a96cb6ba0c86",
                "sha256:495b63fd0302f282ee6c1e6ea0f1c12cb3d1a49c8292d27287f01845ff252a96",
                "sha256:4af87cdc0d4b14e600e6d3d09793dce3b7171348a094ba818e2a68ae7ee67546",
                "sha256:4b94df9f2fdde7b9314321bab8448e6ad5a23b80542dcab53e329527d4099dcb",
                "sha256:4c48ddb63e2b20fba4c6a2bf81b4d49e99b6d4587fb67a6cd33a2c1f003af3e3",
                "sha256:4df9afd17bd5477e9f8c8b6bb8507e18dd0f8b4efe73bb99729ff203279e9e3b",
                "sha256:518950fe6a5d56f94ba125107895f938a4f34f704c658986eae8255edb41163b",
                "sha256:538298e4e113ccb8b41658d5a4b605bebe75e46a30ceca22a5a289cf02c80bec",
                "sha256:55465121e72e208a7b69b53de791402affe6165083b2ea71b892728bd19ba9ae",
                "sha256:588384d70a0f19b47409cfdb10e0c27c20e4293b74fc891df3d8eb47782b8b3e",
                "sha256:6278c080d4afffc9016e14325f8734456831124e8c12caa754fd544435c08386",
                "sha256:64ea6c221aeee4796860405e1aedec63424cda4202a7ad27a5066876db5b0fd2",
                "sha256:681dbb33e2b40262b33fd383bae63c36d33fd79fa1a8e4092945430744ffd34a",
                "sha256:6936aa9da390402d646a32a6a38d5409c2d2afb2950f045a7d02ab25a4e7d08d",
                "sha256:778d0ec38bbd288b150a3ae363c8ffd88d2207a756842495e9bffd8a8afbc89a",
                "sha256:8251f06a77985a2729a8bdbefbae79ee78567dddc3acbd499b87e705ca59fe24",
                "sha256:83b4aa5344cce005a9cff5d0321b2e318e871cc1dfc793b66c32dd4f59e9770d",
                "sha256:844fad925ac5c2ad4faaceb3b2520ad016b5280105c6e16e79838cf951903a7b",
                "sha256:8ceb3667dd13b8133f2e4d637b5b00f240f066448e2aa89a41f4c2d78a26ce50",
                "sha256:92dc0fb79675882d0b6138be4bf0cec7ea7c7eede60aaca78303d8e8dbdaa523",
                "sha256:9789bd945e9f5bd026ed3f5b453d640befb8b1fc33a779c1fe8d3eb21fe3fb4a",
                "sha256:a2b6d6eb693bc2fc6c484f2e5d93bd0b0da803fa77bf974f160533e555e4d095",
                "sha256:aab9f1e34d810feb00bf841993552b8fcc6ae71d473c505381627143d0018a6a",
                "sha256:abb61afd84f23099ac6099d804cdba9bd3b902aaaded3ffff47e490b0a495520",
                "sha256:adf9ee115ae8ff8b6da4b854b4152f253b390ba64407a22d75456fe07dcbda65",
                "sha256:aedc6c672b351afe6dfe17ff83ee5e7eb6ed44718f879a9328a68bdb20b57e11",
                "sha256:b7a00ecb1434f8183395fac5366a21ee73d14900082ca37cf74993cf46baa56c",
                "sha256:ba32f4a91c1cb7314c429b03afbf87b1fff4fb1c8db32260e7310104bd77f0c7",
                "sha256:cbd0f2cbd8689861209cd89141371d3a22a11613304d1f0736492590aa0ab332",
                "sha256:e4bc372b953bf6cec65a8d48482ba574f6e051621d157cf224227dbb55486b1e",
                "sha256:eccac3d9aadc68e994b6d228cb0c8919fc47a5350d85a1b4d3d81d1e98baf40c",
                "sha256:efd550b3da28195746bb43bd1d815058181a7ca6d9d6aa89dd37f5eefe2cacb7",
                "sha256:efef581c8ba4d990770875e1a2218e856849d32ada2680e53aebc5d154a17e20",
                "sha256:f057897711a630a0b7a6a03f1acf379b6ba25d37dc5dc217a97191984ba7f2fc",
                "sha256:f37d45fab14ffef9d33a0dc3bc59ce0c5313e2253323312d47739192da94f5fd",
                "sha256:f44906f70205d456d503105023041f1e63aece7623b31c390a0103db4de17537"
            ],
            "markers": "python_version >= '2.7' and python_version not in '3.0, 3.1, 3.2, 3.3, 3.4'",
            "version": "==5.2.0"
        }
    }
}<|MERGE_RESOLUTION|>--- conflicted
+++ resolved
@@ -101,7 +101,6 @@
         },
         "boto3": {
             "hashes": [
-<<<<<<< HEAD
                 "sha256:3f26aad4c6b238055d17fd662620284ffb4ced542ed9a2f7f9df65d97a3f1190",
                 "sha256:47151ed571c316458f4931cd2422995ba0c9f6818c5df7d75f49fc845208e42e"
             ],
@@ -114,20 +113,6 @@
                 "sha256:a37d073c2f166753cc3799e77d87d4096e24433fcca5e7c8cc8e77e5dbfe60e9"
             ],
             "version": "==1.19.56"
-=======
-                "sha256:15d3910eb1acfcdaa6aa8a64f3ed956ada1b5f3f9a8f2f127fd786036cb2afa5",
-                "sha256:d46f7c8c586c9c293f1a1eead56c18b82fcc3eec4dcebd4686aad4a675fd45b8"
-            ],
-            "index": "pypi",
-            "version": "==1.16.54"
-        },
-        "botocore": {
-            "hashes": [
-                "sha256:bba883f97c6657df941598150bf8a5a88bb976b7de53ec41ad3e518cfe8931d3",
-                "sha256:edfe213f3b01467605754ba1d46c6ac3b8a4be721fdf879d45c2132a99b4ac49"
-            ],
-            "version": "==1.19.54"
->>>>>>> a3b8dada
         },
         "cached-property": {
             "hashes": [
@@ -269,11 +254,11 @@
         },
         "django-admin-rangefilter": {
             "hashes": [
-                "sha256:2d046a5a925c10adf3b6b13df825318cee5d7d2703fa805828eb3d39b5e5635c",
-                "sha256:b9f2f9a79d180e3b13f5359f9e78e1eb9d0eec6d857dfa21fe7a5c4ed40d6745"
-            ],
-            "index": "pypi",
-            "version": "==0.6.3"
+                "sha256:137eff542bbb9208501d794a0ef5bd103365c9f9505bdeab612e553aaf00bbd1",
+                "sha256:f660f694a8d73bc47d98202267a79f4dd6b7c51e6a4231869feb2c85c22a9049"
+            ],
+            "index": "pypi",
+            "version": "==0.6.4"
         },
         "django-anymail": {
             "hashes": [
@@ -432,19 +417,11 @@
         },
         "faker": {
             "hashes": [
-<<<<<<< HEAD
                 "sha256:818cce31afc6482d8371df783a282b025acc464e7e03d743eb4645c2bf33e3c8",
                 "sha256:e4d981700628a6c428372c3664f22f8e85cd42199bb47434a0c0785176a8efa5"
             ],
             "index": "pypi",
             "version": "==5.6.1"
-=======
-                "sha256:3d8ba3e4a3700962a1bf5599a43797b286d1ac52b3dd90c1e8a2625f73c46bd6",
-                "sha256:eb14d0c6b8f7c9902bb07dedc2ad405237edbf808d4ead9f17b9567e586cabee"
-            ],
-            "index": "pypi",
-            "version": "==5.6.0"
->>>>>>> a3b8dada
         },
         "glom": {
             "hashes": [
@@ -779,11 +756,6 @@
         },
         "pillow": {
             "hashes": [
-<<<<<<< HEAD
-                "sha256:1d208e670abfeb41b6143537a681299ef86e92d2a3dac299d3cd6830d5c7bded",
-                "sha256:cdbbe7dff4a677fb555a54f9bc0450f2a21a93c5ba2b44e09e54fcb72d2bd13d",
-                "sha256:d673c4990acd016229a5c1c4ee8a9e6d8f481b27ade5fc3d95938697fa443ce0",
-=======
                 "sha256:165c88bc9d8dba670110c689e3cc5c71dbe4bfb984ffa7cbebf1fac9554071d6",
                 "sha256:1d208e670abfeb41b6143537a681299ef86e92d2a3dac299d3cd6830d5c7bded",
                 "sha256:22d070ca2e60c99929ef274cfced04294d2368193e935c5d6febfd8b601bf865",
@@ -792,38 +764,22 @@
                 "sha256:3de6b2ee4f78c6b3d89d184ade5d8fa68af0848f9b6b6da2b9ab7943ec46971a",
                 "sha256:47c0d93ee9c8b181f353dbead6530b26980fe4f5485aa18be8f1fd3c3cbc685e",
                 "sha256:5e2fe3bb2363b862671eba632537cd3a823847db4d98be95690b7e382f3d6378",
->>>>>>> a3b8dada
                 "sha256:604815c55fd92e735f9738f65dabf4edc3e79f88541c221d292faec1904a4b17",
+                "sha256:6c5275bd82711cd3dcd0af8ce0bb99113ae8911fc2952805f1d012de7d600a4c",
+                "sha256:731ca5aabe9085160cf68b2dbef95fc1991015bc0a3a6ea46a371ab88f3d0913",
+                "sha256:7612520e5e1a371d77e1d1ca3a3ee6227eef00d0a9cddb4ef7ecb0b7396eddf7",
+                "sha256:7916cbc94f1c6b1301ac04510d0881b9e9feb20ae34094d3615a8a7c3db0dcc0",
+                "sha256:81c3fa9a75d9f1afafdb916d5995633f319db09bd773cb56b8e39f1e98d90820",
+                "sha256:887668e792b7edbfb1d3c9d8b5d8c859269a0f0eba4dda562adb95500f60dbba",
                 "sha256:93a473b53cc6e0b3ce6bf51b1b95b7b1e7e6084be3a07e40f79b42e83503fbf2",
                 "sha256:96d4dc103d1a0fa6d47c6c55a47de5f5dafd5ef0114fa10c85a1fd8e0216284b",
                 "sha256:a3d3e086474ef12ef13d42e5f9b7bbf09d39cf6bd4940f982263d6954b13f6a9",
+                "sha256:b02a0b9f332086657852b1f7cb380f6a42403a6d9c42a4c34a561aa4530d5234",
+                "sha256:b09e10ec453de97f9a23a5aa5e30b334195e8d2ddd1ce76cc32e52ba63c8b31d",
                 "sha256:b6f00ad5ebe846cc91763b1d0c6d30a8042e02b2316e27b05de04fa6ec831ec5",
-                "sha256:cb192176b477d49b0a327b2a5a4979552b7a58cd42037034316b8018ac3ebb59",
-                "sha256:cf6e33d92b1526190a1de904df21663c46a456758c0424e4f947ae9aa6088bf7",
+                "sha256:bba80df38cfc17f490ec651c73bb37cd896bc2400cfba27d078c2135223c1206",
                 "sha256:c3d911614b008e8a576b8e5303e3db29224b455d3d66d1b2848ba6ca83f9ece9",
-                "sha256:7916cbc94f1c6b1301ac04510d0881b9e9feb20ae34094d3615a8a7c3db0dcc0",
-                "sha256:b02a0b9f332086657852b1f7cb380f6a42403a6d9c42a4c34a561aa4530d5234",
-                "sha256:887668e792b7edbfb1d3c9d8b5d8c859269a0f0eba4dda562adb95500f60dbba",
-                "sha256:dc577f4cfdda354db3ae37a572428a90ffdbe4e51eda7849bf442fb803f09c9b",
-                "sha256:39725acf2d2e9c17356e6835dccebe7a697db55f25a09207e38b835d5e1bc032",
-                "sha256:f50e7a98b0453f39000619d845be8b06e611e56ee6e8186f7f60c3b1e2f0feae",
-                "sha256:47c0d93ee9c8b181f353dbead6530b26980fe4f5485aa18be8f1fd3c3cbc685e",
-                "sha256:22d070ca2e60c99929ef274cfced04294d2368193e935c5d6febfd8b601bf865",
-                "sha256:dd9eef866c70d2cbbea1ae58134eaffda0d4bfea403025f4db6859724b18ab3d",
-                "sha256:5e2fe3bb2363b862671eba632537cd3a823847db4d98be95690b7e382f3d6378",
-                "sha256:2353834b2c49b95e1313fb34edf18fca4d57446675d05298bb694bca4b194174",
                 "sha256:ca20739e303254287138234485579b28cb0d524401f83d5129b5ff9d606cb0a8",
-<<<<<<< HEAD
-                "sha256:3de6b2ee4f78c6b3d89d184ade5d8fa68af0848f9b6b6da2b9ab7943ec46971a",
-                "sha256:731ca5aabe9085160cf68b2dbef95fc1991015bc0a3a6ea46a371ab88f3d0913",
-                "sha256:7612520e5e1a371d77e1d1ca3a3ee6227eef00d0a9cddb4ef7ecb0b7396eddf7",
-                "sha256:165c88bc9d8dba670110c689e3cc5c71dbe4bfb984ffa7cbebf1fac9554071d6",
-                "sha256:bba80df38cfc17f490ec651c73bb37cd896bc2400cfba27d078c2135223c1206",
-                "sha256:6c5275bd82711cd3dcd0af8ce0bb99113ae8911fc2952805f1d012de7d600a4c",
-                "sha256:d355502dce85ade85a2511b40b4c61a128902f246504f7de29bbeec1ae27933a",
-                "sha256:b09e10ec453de97f9a23a5aa5e30b334195e8d2ddd1ce76cc32e52ba63c8b31d",
-                "sha256:81c3fa9a75d9f1afafdb916d5995633f319db09bd773cb56b8e39f1e98d90820"
-=======
                 "sha256:cb192176b477d49b0a327b2a5a4979552b7a58cd42037034316b8018ac3ebb59",
                 "sha256:cdbbe7dff4a677fb555a54f9bc0450f2a21a93c5ba2b44e09e54fcb72d2bd13d",
                 "sha256:cf6e33d92b1526190a1de904df21663c46a456758c0424e4f947ae9aa6088bf7",
@@ -832,7 +788,6 @@
                 "sha256:dc577f4cfdda354db3ae37a572428a90ffdbe4e51eda7849bf442fb803f09c9b",
                 "sha256:dd9eef866c70d2cbbea1ae58134eaffda0d4bfea403025f4db6859724b18ab3d",
                 "sha256:f50e7a98b0453f39000619d845be8b06e611e56ee6e8186f7f60c3b1e2f0feae"
->>>>>>> a3b8dada
             ],
             "index": "pypi",
             "version": "==8.1.0"
@@ -1065,19 +1020,11 @@
         },
         "sepaxml": {
             "hashes": [
-<<<<<<< HEAD
                 "sha256:1f0eddc9895cd6b18f53188787a334730eb4d7082995baf578d209efadb8bdc2",
                 "sha256:9d9a9f3bbd7ad52c08eac44fa29c8752ddafe4480400cbaf379840bc4237fa55"
             ],
             "index": "pypi",
             "version": "==2.4.1"
-=======
-                "sha256:299ed1eb7561afc58886457b417311278f15afc13a8304bb909ee680850008d0",
-                "sha256:6fa18e97d21cfc27bd122d2862f2bc941501ed337603421026bd2578543bb2a4"
-            ],
-            "index": "pypi",
-            "version": "==2.4.0"
->>>>>>> a3b8dada
         },
         "six": {
             "hashes": [
@@ -1428,33 +1375,32 @@
         },
         "gevent": {
             "hashes": [
-                "sha256:0f9fa230c5878704b9e286ad5038bac3b70d293bf10e9efa8b2ae1d7d80e7e08",
-                "sha256:19bd3fe60dec45fe6420b7772496950215f1b36701905876ba1644b6b2064163",
-                "sha256:2d05f38a5ef1ebb7ceb692897674b11ba603914524765b989c65c020c7b08360",
-                "sha256:4b0a5626c4e534d184cdf00d66f06de3885beafaaa5f7b98d47186ea175629a1",
-                "sha256:4baecba0fd614e14dc1f3f8c35616cb248cdb893de576150ed1fc7fc66b8ba3d",
-                "sha256:60799fd7dcbb622f8435eb12436d48a8d27f8e7b3d23631e32ccc04ddd2097c2",
-                "sha256:69ddc1767a02f68e71d5e0d3215aa4d28872187715627f71ff0eadd7b7a5e7f4",
-                "sha256:7a808c63f065a303bbbe87c5c0754e06abb1e23e18752f418dce1eb3189cb43d",
-                "sha256:81e38ed46e21e0b00b930efce1a1ff46c7722ad83d84052f71a757f23cbed1c0",
-                "sha256:895c76a89907d9d37fdfaf5321cb0fff0cba396f003bedb4f5fc13836da6f250",
-                "sha256:89c583744f91052ae987356660f5ed0b8fc59a1230b051d6ccc10d37a155fe01",
-                "sha256:99b68765767bb3e2244a66b012883899a6f17c23b6dc1cd80b793df341e15f08",
-                "sha256:9d001fc899db6e140110ae7484e58cd74b0dfa5cee021a0347f00bb441ac78bd",
-                "sha256:b57586ad3fedf13d351d2559b70d6fe593c50400315d52bb3c072285da60fa37",
-                "sha256:ba244028225ff8d3a58f344fcd16ab05b0e3642b34d81f51f7fa3c70761f6c34",
-                "sha256:bf946a99e364ebcc95b82c794d5d1a67f13115adbefab7b9e12791f13184cfd5",
-                "sha256:c3706a620e167c4bd007f16f113928324c4e07a7bae11d6d18d65f82abcd7a58",
-                "sha256:c570a2e3100f758a5c2f9b993ecf870ee784390e44e1a292c361d6b32fb3ad4c",
-                "sha256:caec00914e8f21b2c77a29bbc2ef3abfeadf7515656e5451dfb14c2064733998",
-                "sha256:e233ae153b586b61e492806d4cd1be2217de7441922c02053b67de14800bce96",
-                "sha256:f020bfb34d57caa10029111be776524c378a4aac8417bc6fb1154b05e00fc220",
-                "sha256:f3faf1834464f1b0731aa6346cd9f41029fa9e208d6ecbce4a736c19562c86aa",
-                "sha256:f857adbe1bf41e620d86173a53100f4ec328eba3089069a4815b3d9f4229dee8",
-                "sha256:ffa1be13963db6aa55c50d2fd4a656c82f53a03a47e37aaa69e79a488123538d"
+                "sha256:02ef6045fd5fa73814e5147ff804d8d4b9f7c10138082be22a993f58a6437a05",
+                "sha256:129c3de17ea2c5a20847dc0d9b813d7ade2d753add024a5154ead77564680ff4",
+                "sha256:1456955cafec07232874fbf4247ec5bc336d21a772e79b4d0bb9808e5411a7e0",
+                "sha256:15c33a69bb81008a4a1fb64a2506c64cb6b203e391ea87f683e01b1078e612c1",
+                "sha256:169860426bdd6565862abc0dd5d87625d71a029e608a82f242b3ee1455df4b06",
+                "sha256:27b5dbb6e5ccd0d49092b0b51ba31ab86640946dbdd3eb1a86c96ea56e68e2bf",
+                "sha256:28acca34e18e9c86e44268f3add6bb5841bbcc276b47ae19c957d0019eb23578",
+                "sha256:4ea488254b726603ee9c7d12ad0e664d5a23e0857e30007e38ef791de97d70d5",
+                "sha256:579edc34acbd8cd1d60a5e1d5d0b0deb30de87bb036cc27e4f2a12c005d6238c",
+                "sha256:6672781ee535c7232db093a3a11a42dd8d20b369920f15b1240487774e86aa75",
+                "sha256:69af9486d19a97cd0311ac01541facd5393e00d2fffdacf9532e8f5a81da67aa",
+                "sha256:6abd5514fa5bea708d75657ee5cdaaef87e514a99661247c8871a257c38efd5f",
+                "sha256:73d6b1a4a81c9eca6898c44f109afa010ef1bba82e631ff0bbf8f12d89306341",
+                "sha256:755b09fb3915737fab331cd3fd2fd5e0776c044d5da6190997d295ca485aa82a",
+                "sha256:8072fb959100acd30869f0c6bb65168dcf7980be2ee886e41476c3329e72b2c0",
+                "sha256:888a359404f206e73eb209043f48cec5e40c473d1f3a01bf4ec71d27a1e17752",
+                "sha256:a25ad2231380a8966715ee99f1a4c054984b58d0fd4d186e990be87a6c7b2cc9",
+                "sha256:a415eb36a91c2c234d86eea2cd4ece94d7429cf83a01d606af75e6733f475e50",
+                "sha256:a6607a567d98ddcff615ccbeb9c8e824821a0502e6d006862b9040277eecea34",
+                "sha256:b2fbbb5fb41d7d553cfde8291441e135929a3d7293de3ecb741e69dd8bfb95c3",
+                "sha256:b8ff1221b539aa1501488fc38796bdbe389afbc3a28cd934f439f3ad70e89790",
+                "sha256:c34b66b74fb140c7d06cbde071c5bad4f39d7065e47a92329ebd86c6d3a06049",
+                "sha256:f7c471f6ef22c9eb93843ba155b944b7be7b5336648b427cb24808bee5bc7008"
             ],
             "markers": "python_version >= '2.7' and python_version not in '3.0, 3.1, 3.2, 3.3, 3.4'",
-            "version": "==20.12.1"
+            "version": "==21.1.1"
         },
         "geventhttpclient": {
             "hashes": [
@@ -1840,37 +1786,37 @@
         },
         "pyzmq": {
             "hashes": [
-                "sha256:048a6396209c72a02711614e4adad0baa48e3c4132b852c9fa41d3d5708c079e",
-                "sha256:0fef7d9b06669bbe01a744499d20f046744a0d6ac1b842694ef41ba2ee8bbb3d",
-                "sha256:13387da199403958b5f319c77871a370969ca13721ab0d6e329d04f107166175",
-                "sha256:1d19528c2f88d791c0a1a6c0388a1ee4671d6202c2783212c76b64e0b48633a5",
-                "sha256:32c5d370f969b3d854b0368cd9d56364064ffa764e01c18ffddce28feab5a25e",
-                "sha256:37c94db38293eb1ef4d1862fa62222a4b6ef06a930c4ab4cb05724601cb8a93a",
-                "sha256:43f531aadd620e2b1b1a6d5d58ecd034a96e525f7d4ecf3c9d302f555fb1c43d",
-                "sha256:50ab0f6479d9dffc15efc4f6c2c93db2a36a4eed6d1cdc1e73e7dddbd3ba6f17",
-                "sha256:67e976fbf2d88693a61e1aab2a25cd42b3153acaed2314fe9906938fb0e18bea",
-                "sha256:77b501480b061b91c81dfec3928bb0bfe971c3713f20046f12bb53a1c8fda8b4",
-                "sha256:874693ba13c85c5d87d9b9745a87768d3ae1b6ce0bc98e88e633ce2a6b034b6f",
-                "sha256:95a85f29d1248da85e8bc09b1a22a659644b606dcae74d663eab9cafd1a4905f",
-                "sha256:a60b72a7524a1aca6a6da70bdb9de4ed876950d71c6314d55af6b8638d4ef227",
-                "sha256:a9249934cd40902640f33bbe583be69f9bc0f63734fceb541ad05f6d16b5d7c5",
-                "sha256:aa46ad481e12fb86d2f0754f4c9100187c8cbc2af2948fab84bd62099621fe43",
-                "sha256:acd90819c307ec02e0db5cb2855b5468061d8b27a471f29080817fc0b91351b0",
-                "sha256:b3be14f5c27fc08508ef909598cc085134f89834636250049d79a797e46c60e1",
-                "sha256:b4408f61e119009d872142452bac283aebcb145815bd299299ecbda62be32661",
-                "sha256:c96b9be27f06843753f98fcdc00721bdba76621ab05d64346d7ee247f64897f3",
-                "sha256:ce8d218a2b90b02dacb30e8f7575bf0d01eec5d51d288e5a0fd2bb1e89f47077",
-                "sha256:dceb46f611b65a2b81e5c33f2c9aaf2d9b2794d58316f02ff5bc0f248a3e8e96",
-                "sha256:e3199e8809ad4417f48e7e9fb83e32f8f0a9c42ba284d3b09603f92b2487da62",
-                "sha256:e39faf7e1a171ec5409f3d64149f8c54c14ac2272304a6aff426688e31a6286b",
-                "sha256:ea0ae24b072c22a5ad13200e217ef33e07e9d6e4756a8086fe0244f7339f74bf",
-                "sha256:eac4eff2c2424a829153dc73a26daa7d9727f5a5ec012b76bde8d49a20b4e404",
-                "sha256:f754d7353141f72e51acca9f0ccc8cdaa35e2627744dfe6e6ac4eac75f0194fe",
-                "sha256:f92cf5aeb926396daf27b4e59c8c0428358db4fe0be5051544b839a7718f3388",
-                "sha256:fe69190a151ecaaeb737453e4db59918b4d8d2d17726a1610968802d0e9d01e7"
+                "sha256:01715453ce14d4b804f87969461d21fff47df9bebde3c283c1ad872207717abc",
+                "sha256:083dd4c1e9bc058acabab5d95e25180cec224ca9d372b088bf204b0822b278a9",
+                "sha256:20c53aff015001cb705db0928850fa74ea4280a935d4e726743e4cb13206b0f2",
+                "sha256:2199156013875ff4f872daa86214fe34658e4017b5cd8c4a2c4d6d9b59d1a2eb",
+                "sha256:405e754799480d960df7d8249192c4e46288d41d08aaaa45f339269bc09f3c0a",
+                "sha256:520a80148c26cfbfb76fd169c089e7a899071dd5cd7553269e4da149382b9b88",
+                "sha256:5adc4e3015c647e413bdcf3cac803ffdb8566b938f83e5234ab9c2c14fe3ea3a",
+                "sha256:69e5c1061a2e99ac2647db271a41cb5c95ff62dd5090a948b1fbca905c5cba81",
+                "sha256:76e1b4dff2be48ed98ec34dd10ad97316e69cb5ff37754f84abc9fb4bbc949bc",
+                "sha256:77371c7a39d2f1b71444128b9377be8b0588c3fbf7f56db970c5d4b7af8ed9fd",
+                "sha256:7ca684fdb433577c30243357813eef81973d5dbbc3c6c1568e6c21ec1dcedda3",
+                "sha256:7ea55c672840ee8fd5884134c0697845d28f5b053713fc682b5d5fc73d747853",
+                "sha256:8f17f71430c18666c0f6c81185ef494f59231d01b1f77f67debfe628d50479c6",
+                "sha256:9026acf8bf0852c8360c574d04d22d7a213dafaf04ab9c4d43c7430eda272cdd",
+                "sha256:923ec92c7b82d63bab4193aee23fd4a2b1636369494d55883fbda10fef1075a3",
+                "sha256:930e33d92e7d991a1c194790c7fc7f3099f7ec1447e853b4218cba914bee3b7b",
+                "sha256:a2b9e25ea0f81e920de3bff65a5bd9056acd81f8cb439546d00d77f386cba251",
+                "sha256:a82f6f41523db5408925b82bb150ecbc625c2eeccf31d38fa1a0e395e11dd5e2",
+                "sha256:b1fb293a5562a4870f20bb859a50bd59c14fdb1fc13353e25267facaf68f6eb0",
+                "sha256:b2a5d5fd2857e5006a5fd9067f5aa7aff0cd4f994180681b13a6bd724a5ce289",
+                "sha256:c12fba29f0b956390aed37d463fbea215d7592c08241fb20a2c165ef64c95019",
+                "sha256:c3a630dd7716e8e127d43b22598e256a2d11a847b8cc3310350528960037fa06",
+                "sha256:de00a0fe9735efa06b96af56c8e7baa67c0972ec510e18c98efbb593c73cd886",
+                "sha256:e51ea97103791597e4deca13992c3544224c7eed89dc575d9a85972b16f01b59",
+                "sha256:e98d9b9efb22ece82b06046ba0c00cce157cbfd852cbd9a385b338f295cf38e6",
+                "sha256:f1e357e234b435441b9366f6958623abe74fbbb1bd8e3bc679f09b5126785785",
+                "sha256:f321b1e2ea990e9e760c1894234ee426e150995691c05b840a0d9743f5f202e1",
+                "sha256:fe0186c70fd3205b31daaa024409b8887af9b0344f47bc4d5ed03f08f64b9552"
             ],
             "markers": "python_version >= '3.6'",
-            "version": "==21.0.0"
+            "version": "==21.0.1"
         },
         "redis": {
             "hashes": [
